lockfileVersion: '9.0'

settings:
  autoInstallPeers: true
  excludeLinksFromLockfile: false

importers:

  .:
    dependencies:
      '@vercel/speed-insights':
        specifier: ^1.1.0
        version: 1.1.0(next@15.0.3(@babel/core@7.26.0)(react@19.0.0))(react@19.0.0)
    devDependencies:
      '@biomejs/biome':
        specifier: ^1.9.4
        version: 1.9.4
      '@types/node':
        specifier: ^22.10.2
        version: 22.10.2
      '@vercel/style-guide':
        specifier: ^6.0.0
        version: 6.0.0(eslint@8.57.1)(prettier@3.3.3)(typescript@5.7.3)(vitest@1.0.0(@types/node@22.10.2)(terser@5.36.0))
      autoprefixer:
        specifier: ^10.4.20
        version: 10.4.20(postcss@8.4.49)
      boxen:
        specifier: ^8.0.1
        version: 8.0.1
      chalk:
        specifier: ^5.3.0
        version: 5.3.0
      postcss:
        specifier: ^8.4.49
        version: 8.4.49
      tailwindcss:
        specifier: ^3.4.17
        version: 3.4.17
      typescript:
        specifier: latest
        version: 5.7.3
      vite-tsconfig-paths:
        specifier: ^5.1.4
        version: 5.1.4(typescript@5.7.3)(vite@6.0.7(@types/node@22.10.2)(jiti@2.4.2)(terser@5.36.0)(yaml@2.6.1))

  examples/sierpinski:
    dependencies:
      '@vercel/analytics':
        specifier: ^1.4.0
        version: 1.4.1(@remix-run/react@2.15.0(react-dom@19.0.0-rc.1(react@19.0.0-rc.1))(react@19.0.0-rc.1)(typescript@5.7.3))(next@15.0.3(@babel/core@7.26.0)(babel-plugin-react-compiler@19.0.0-beta-a7bf2bd-20241110)(react-dom@19.0.0-rc.1(react@19.0.0-rc.1))(react@19.0.0-rc.1))(react@19.0.0-rc.1)
      babel-plugin-react-compiler:
        specifier: 19.0.0-beta-a7bf2bd-20241110
        version: 19.0.0-beta-a7bf2bd-20241110
      react:
        specifier: 19.0.0-rc.1
        version: 19.0.0-rc.1
      react-dom:
        specifier: 19.0.0-rc.1
        version: 19.0.0-rc.1(react@19.0.0-rc.1)
      react-scan:
        specifier: workspace:*
        version: link:../../packages/scan
      sugar-high:
        specifier: ^0.7.5
        version: 0.7.5
      vite-plugin-inspect:
        specifier: ^0.8.7
        version: 0.8.7(rollup@4.28.0)(vite@5.4.3(@types/node@22.10.2)(terser@5.36.0))
    devDependencies:
      '@vitejs/plugin-react':
        specifier: ^4.3.4
        version: 4.3.4(vite@5.4.3(@types/node@22.10.2)(terser@5.36.0))
      vite:
        specifier: ^5.4.3
        version: 5.4.3(@types/node@22.10.2)(terser@5.36.0)

  packages/extension:
    dependencies:
      '@pivanov/utils':
        specifier: ^0.0.1
        version: 0.0.1(react-dom@18.2.0(react@18.2.0))(react@18.2.0)
      react:
        specifier: ^18.2.0
        version: 18.2.0
      react-dom:
        specifier: ^18.2.0
        version: 18.2.0(react@18.2.0)
      react-scan:
        specifier: workspace:*
        version: link:../scan
      zod:
        specifier: ^3.23.8
        version: 3.23.8
    devDependencies:
      '@types/chrome':
        specifier: ^0.0.281
        version: 0.0.281
      '@types/react':
        specifier: ^18.0.26
        version: 18.3.12
      '@types/react-dom':
        specifier: ^18.0.9
        version: 18.0.9
      '@types/webextension-polyfill':
        specifier: ^0.10.0
        version: 0.10.0
      '@vitejs/plugin-react':
        specifier: ^4.2.1
        version: 4.3.4(vite@6.0.7(@types/node@22.10.2)(jiti@2.4.2)(terser@5.36.0)(yaml@2.6.1))
      bestzip:
        specifier: ^2.2.1
        version: 2.2.1
      cross-env:
        specifier: ^7.0.3
        version: 7.0.3
      vite:
        specifier: ^6.0.7
        version: 6.0.7(@types/node@22.10.2)(jiti@2.4.2)(terser@5.36.0)(yaml@2.6.1)
      vite-plugin-web-extension:
        specifier: ^4.4.3
        version: 4.4.3(@types/node@22.10.2)(jiti@2.4.2)(terser@5.36.0)
      vite-tsconfig-paths:
        specifier: ^5.1.4
        version: 5.1.4(typescript@5.7.3)(vite@6.0.7(@types/node@22.10.2)(jiti@2.4.2)(terser@5.36.0)(yaml@2.6.1))
      webextension-polyfill:
        specifier: ^0.10.0
        version: 0.10.0

  packages/kitchen-sink:
    dependencies:
      '@vercel/analytics':
        specifier: ^1.4.0
        version: 1.4.1(@remix-run/react@2.15.0(react-dom@19.0.0(react@19.0.0))(react@19.0.0)(typescript@5.7.3))(next@15.0.3(@babel/core@7.26.0)(react-dom@19.0.0(react@19.0.0))(react@19.0.0))(react@19.0.0)
      bippy:
        specifier: ^0.0.21
        version: 0.0.21
      react:
        specifier: 19.0.0
        version: 19.0.0
      react-dom:
        specifier: 19.0.0
        version: 19.0.0(react@19.0.0)
      react-scan:
        specifier: ^0.0.34
        version: 0.0.34
      sugar-high:
        specifier: ^0.7.5
        version: 0.7.5
    devDependencies:
      '@vitejs/plugin-react':
        specifier: ^4.3.1
        version: 4.3.1(vite@5.4.3(@types/node@22.10.2)(terser@5.36.0))
      vite:
        specifier: ^5.4.3
        version: 5.4.3(@types/node@22.10.2)(terser@5.36.0)
      vite-plugin-inspect:
        specifier: ^0.8.7
        version: 0.8.7(rollup@4.28.0)(vite@5.4.3(@types/node@22.10.2)(terser@5.36.0))

  packages/scan:
    dependencies:
      '@babel/core':
        specifier: ^7.26.0
        version: 7.26.0
      '@babel/generator':
        specifier: ^7.26.2
        version: 7.26.2
      '@babel/types':
        specifier: ^7.26.0
        version: 7.26.0
      '@clack/core':
        specifier: ^0.3.5
        version: 0.3.5
      '@clack/prompts':
        specifier: ^0.8.2
        version: 0.8.2
      '@preact/signals':
        specifier: ^1.3.1
        version: 1.3.1(preact@10.25.1)
      '@rollup/pluginutils':
        specifier: ^5.1.3
        version: 5.1.3(rollup@4.28.0)
      '@types/node':
        specifier: ^20.17.9
        version: 20.17.10
      bippy:
        specifier: 0.2.7
        version: 0.2.7
      esbuild:
        specifier: ^0.24.0
        version: 0.24.0
      estree-walker:
        specifier: ^3.0.3
        version: 3.0.3
      kleur:
        specifier: ^4.1.5
        version: 4.1.5
      mri:
        specifier: ^1.2.0
        version: 1.2.0
      playwright:
        specifier: ^1.49.0
        version: 1.49.0
      preact:
        specifier: ^10.25.1
        version: 10.25.1
      tsx:
        specifier: ^4.0.0
        version: 4.0.0
    optionalDependencies:
      unplugin:
        specifier: 2.1.0
        version: 2.1.0
    devDependencies:
      '@esbuild-plugins/tsconfig-paths':
        specifier: ^0.1.2
        version: 0.1.2(esbuild@0.24.0)(typescript@5.7.3)
      '@remix-run/react':
        specifier: '*'
        version: 2.15.0(react-dom@18.2.0(react@18.2.0))(react@18.2.0)(typescript@5.7.3)
      '@types/babel__core':
        specifier: ^7.20.5
        version: 7.20.5
      '@types/react':
        specifier: ^18.0.0
        version: 18.3.12
      '@types/react-router':
        specifier: ^5.1.0
        version: 5.1.20
      '@vercel/style-guide':
        specifier: ^6.0.0
        version: 6.0.0(eslint@8.57.1)(prettier@3.3.3)(typescript@5.7.3)(vitest@1.0.0(@types/node@20.17.10)(terser@5.36.0))
      clsx:
        specifier: ^2.1.1
        version: 2.1.1
      es-module-lexer:
        specifier: ^1.5.4
        version: 1.5.4
      knip:
        specifier: ^5.42.2
        version: 5.42.2(@types/node@20.17.10)(typescript@5.7.3)
      next:
        specifier: '*'
        version: 15.0.3(@babel/core@7.26.0)(react-dom@18.2.0(react@18.2.0))(react@18.2.0)
      npm-run-all:
        specifier: ^4.1.5
        version: 4.1.5
      prettier:
        specifier: ^3.3.3
        version: 3.3.3
      publint:
        specifier: ^0.2.12
        version: 0.2.12
      react:
        specifier: '*'
        version: 18.2.0
      react-dom:
        specifier: '*'
        version: 18.2.0(react@18.2.0)
      react-router:
        specifier: ^5.0.0
        version: 5.3.4(react@18.2.0)
      react-router-dom:
        specifier: ^5.0.0 || ^6.0.0 || ^7.0.0
        version: 6.28.0(react-dom@18.2.0(react@18.2.0))(react@18.2.0)
      tailwind-merge:
        specifier: ^2.5.5
        version: 2.5.5
      terser:
        specifier: ^5.36.0
        version: 5.36.0
      tsup:
        specifier: ^8.0.0
<<<<<<< HEAD
        version: 8.2.4(jiti@2.4.2)(postcss@8.4.49)(typescript@5.7.3)(yaml@2.6.1)
=======
        version: 8.2.4(jiti@1.21.6)(postcss@8.4.49)(tsx@4.0.0)(typescript@5.7.3)(yaml@2.6.1)
>>>>>>> 8a3265aa
      vitest:
        specifier: ^1.0.0
        version: 1.0.0(@types/node@20.17.10)(terser@5.36.0)

  packages/website:
    dependencies:
      '@vercel/analytics':
        specifier: ^1.4.1
        version: 1.4.1(@remix-run/react@2.15.0(react-dom@19.0.0-rc-66855b96-20241106(react@19.0.0-rc-66855b96-20241106))(react@19.0.0-rc-66855b96-20241106)(typescript@5.7.3))(next@15.0.3(@babel/core@7.26.0)(react-dom@19.0.0-rc-66855b96-20241106(react@19.0.0-rc-66855b96-20241106))(react@19.0.0-rc-66855b96-20241106))(react@19.0.0-rc-66855b96-20241106)
      '@vercel/speed-insights':
        specifier: ^1.1.0
        version: 1.1.0(next@15.0.3(@babel/core@7.26.0)(react-dom@19.0.0-rc-66855b96-20241106(react@19.0.0-rc-66855b96-20241106))(react@19.0.0-rc-66855b96-20241106))(react@19.0.0-rc-66855b96-20241106)
      next:
        specifier: 15.0.3
        version: 15.0.3(@babel/core@7.26.0)(react-dom@19.0.0-rc-66855b96-20241106(react@19.0.0-rc-66855b96-20241106))(react@19.0.0-rc-66855b96-20241106)
      react:
        specifier: 19.0.0-rc-66855b96-20241106
        version: 19.0.0-rc-66855b96-20241106
      react-dom:
        specifier: 19.0.0-rc-66855b96-20241106
        version: 19.0.0-rc-66855b96-20241106(react@19.0.0-rc-66855b96-20241106)
      react-scan:
        specifier: ^0.0.48
        version: 0.0.48(@remix-run/react@2.15.0(react-dom@19.0.0-rc-66855b96-20241106(react@19.0.0-rc-66855b96-20241106))(react@19.0.0-rc-66855b96-20241106)(typescript@5.7.3))(next@15.0.3(@babel/core@7.26.0)(react-dom@19.0.0-rc-66855b96-20241106(react@19.0.0-rc-66855b96-20241106))(react@19.0.0-rc-66855b96-20241106))(react-dom@19.0.0-rc-66855b96-20241106(react@19.0.0-rc-66855b96-20241106))(react-router-dom@6.28.0(react-dom@19.0.0-rc-66855b96-20241106(react@19.0.0-rc-66855b96-20241106))(react@19.0.0-rc-66855b96-20241106))(react-router@6.28.0(react@19.0.0-rc-66855b96-20241106))(react@19.0.0-rc-66855b96-20241106)(rollup@4.28.0)
      zod:
        specifier: ^3.23.8
        version: 3.23.8
    devDependencies:
      '@types/react':
        specifier: ^18
        version: 18.3.12
      '@types/react-dom':
        specifier: ^18
        version: 18.0.9
      eslint:
        specifier: ^8
        version: 8.57.1
      eslint-config-next:
        specifier: 15.0.3
        version: 15.0.3(eslint@8.57.1)(typescript@5.7.3)

packages:

  '@alloc/quick-lru@5.2.0':
    resolution: {integrity: sha512-UrcABB+4bUrFABwbluTIBErXwvbsU/V7TZWfmbgJfbkwiBuziS9gxdODUyuiecfdGQ85jglMW6juS3+z5TsKLw==}
    engines: {node: '>=10'}

  '@ampproject/remapping@2.3.0':
    resolution: {integrity: sha512-30iZtAPgz+LTIYoeivqYo853f02jBYSd5uGnGpkFV0M3xOt9aN73erkgYAmZU43x4VfqcnLxW9Kpg3R5LC4YYw==}
    engines: {node: '>=6.0.0'}

  '@antfu/utils@0.7.10':
    resolution: {integrity: sha512-+562v9k4aI80m1+VuMHehNJWLOFjBnXn3tdOitzD0il5b7smkSBal4+a3oKiQTbrwMmN/TBUMDvbdoWDehgOww==}

  '@babel/code-frame@7.26.2':
    resolution: {integrity: sha512-RJlIHRueQgwWitWgF8OdFYGZX328Ax5BCemNGlqHfplnRT9ESi8JkFlvaVYbS+UubVY6dpv87Fs2u5M29iNFVQ==}
    engines: {node: '>=6.9.0'}

  '@babel/compat-data@7.26.2':
    resolution: {integrity: sha512-Z0WgzSEa+aUcdiJuCIqgujCshpMWgUpgOxXotrYPSA53hA3qopNaqcJpyr0hVb1FeWdnqFA35/fUtXgBK8srQg==}
    engines: {node: '>=6.9.0'}

  '@babel/core@7.26.0':
    resolution: {integrity: sha512-i1SLeK+DzNnQ3LL/CswPCa/E5u4lh1k6IAEphON8F+cXt0t9euTshDru0q7/IqMa1PMPz5RnHuHscF8/ZJsStg==}
    engines: {node: '>=6.9.0'}

  '@babel/eslint-parser@7.25.9':
    resolution: {integrity: sha512-5UXfgpK0j0Xr/xIdgdLEhOFxaDZ0bRPWJJchRpqOSur/3rZoPbqqki5mm0p4NE2cs28krBEiSM2MB7//afRSQQ==}
    engines: {node: ^10.13.0 || ^12.13.0 || >=14.0.0}
    peerDependencies:
      '@babel/core': ^7.11.0
      eslint: ^7.5.0 || ^8.0.0 || ^9.0.0

  '@babel/generator@7.26.2':
    resolution: {integrity: sha512-zevQbhbau95nkoxSq3f/DC/SC+EEOUZd3DYqfSkMhY2/wfSeaHV1Ew4vk8e+x8lja31IbyuUa2uQ3JONqKbysw==}
    engines: {node: '>=6.9.0'}

  '@babel/helper-compilation-targets@7.25.9':
    resolution: {integrity: sha512-j9Db8Suy6yV/VHa4qzrj9yZfZxhLWQdVnRlXxmKLYlhWUVB1sB2G5sxuWYXk/whHD9iW76PmNzxZ4UCnTQTVEQ==}
    engines: {node: '>=6.9.0'}

  '@babel/helper-module-imports@7.25.9':
    resolution: {integrity: sha512-tnUA4RsrmflIM6W6RFTLFSXITtl0wKjgpnLgXyowocVPrbYrLUXSBXDgTs8BlbmIzIdlBySRQjINYs2BAkiLtw==}
    engines: {node: '>=6.9.0'}

  '@babel/helper-module-transforms@7.26.0':
    resolution: {integrity: sha512-xO+xu6B5K2czEnQye6BHA7DolFFmS3LB7stHZFaOLb1pAwO1HWLS8fXA+eh0A2yIvltPVmx3eNNDBJA2SLHXFw==}
    engines: {node: '>=6.9.0'}
    peerDependencies:
      '@babel/core': ^7.0.0

  '@babel/helper-plugin-utils@7.25.9':
    resolution: {integrity: sha512-kSMlyUVdWe25rEsRGviIgOWnoT/nfABVWlqt9N19/dIPWViAOW2s9wznP5tURbs/IDuNk4gPy3YdYRgH3uxhBw==}
    engines: {node: '>=6.9.0'}

  '@babel/helper-string-parser@7.25.9':
    resolution: {integrity: sha512-4A/SCr/2KLd5jrtOMFzaKjVtAei3+2r/NChoBNoZ3EyP/+GlhoaEGoWOZUmFmoITP7zOJyHIMm+DYRd8o3PvHA==}
    engines: {node: '>=6.9.0'}

  '@babel/helper-validator-identifier@7.25.9':
    resolution: {integrity: sha512-Ed61U6XJc3CVRfkERJWDz4dJwKe7iLmmJsbOGu9wSloNSFttHV0I8g6UAgb7qnK5ly5bGLPd4oXZlxCdANBOWQ==}
    engines: {node: '>=6.9.0'}

  '@babel/helper-validator-option@7.25.9':
    resolution: {integrity: sha512-e/zv1co8pp55dNdEcCynfj9X7nyUKUXoUEwfXqaZt0omVOmDe9oOTdKStH4GmAw6zxMFs50ZayuMfHDKlO7Tfw==}
    engines: {node: '>=6.9.0'}

  '@babel/helpers@7.26.0':
    resolution: {integrity: sha512-tbhNuIxNcVb21pInl3ZSjksLCvgdZy9KwJ8brv993QtIVKJBBkYXz4q4ZbAv31GdnC+R90np23L5FbEBlthAEw==}
    engines: {node: '>=6.9.0'}

  '@babel/parser@7.26.2':
    resolution: {integrity: sha512-DWMCZH9WA4Maitz2q21SRKHo9QXZxkDsbNZoVD62gusNtNBBqDg9i7uOhASfTfIGNzW+O+r7+jAlM8dwphcJKQ==}
    engines: {node: '>=6.0.0'}
    hasBin: true

  '@babel/plugin-transform-react-jsx-self@7.25.9':
    resolution: {integrity: sha512-y8quW6p0WHkEhmErnfe58r7x0A70uKphQm8Sp8cV7tjNQwK56sNVK0M73LK3WuYmsuyrftut4xAkjjgU0twaMg==}
    engines: {node: '>=6.9.0'}
    peerDependencies:
      '@babel/core': ^7.0.0-0

  '@babel/plugin-transform-react-jsx-source@7.25.9':
    resolution: {integrity: sha512-+iqjT8xmXhhYv4/uiYd8FNQsraMFZIfxVSqxxVSZP0WbbSAWvBXAul0m/zu+7Vv4O/3WtApy9pmaTMiumEZgfg==}
    engines: {node: '>=6.9.0'}
    peerDependencies:
      '@babel/core': ^7.0.0-0

  '@babel/runtime@7.24.7':
    resolution: {integrity: sha512-UwgBRMjJP+xv857DCngvqXI3Iq6J4v0wXmwc6sapg+zyhbwmQX67LUEFrkK5tbyJ30jGuG3ZvWpBiB9LCy1kWw==}
    engines: {node: '>=6.9.0'}

  '@babel/template@7.25.9':
    resolution: {integrity: sha512-9DGttpmPvIxBb/2uwpVo3dqJ+O6RooAFOS+lB+xDqoE2PVCE8nfoHMdZLpfCQRLwvohzXISPZcgxt80xLfsuwg==}
    engines: {node: '>=6.9.0'}

  '@babel/traverse@7.25.9':
    resolution: {integrity: sha512-ZCuvfwOwlz/bawvAuvcj8rrithP2/N55Tzz342AkTvq4qaWbGfmCk/tKhNaV2cthijKrPAA8SRJV5WWe7IBMJw==}
    engines: {node: '>=6.9.0'}

  '@babel/types@7.26.0':
    resolution: {integrity: sha512-Z/yiTPj+lDVnF7lWeKCIJzaIkI0vYO87dMpZ4bg4TDrFe4XXLFWL1TbXU27gBP3QccxV9mZICCrnjnYlJjXHOA==}
    engines: {node: '>=6.9.0'}

  '@biomejs/biome@1.9.4':
    resolution: {integrity: sha512-1rkd7G70+o9KkTn5KLmDYXihGoTaIGO9PIIN2ZB7UJxFrWw04CZHPYiMRjYsaDvVV7hP1dYNRLxSANLaBFGpog==}
    engines: {node: '>=14.21.3'}
    hasBin: true

  '@biomejs/cli-darwin-arm64@1.9.4':
    resolution: {integrity: sha512-bFBsPWrNvkdKrNCYeAp+xo2HecOGPAy9WyNyB/jKnnedgzl4W4Hb9ZMzYNbf8dMCGmUdSavlYHiR01QaYR58cw==}
    engines: {node: '>=14.21.3'}
    cpu: [arm64]
    os: [darwin]

  '@biomejs/cli-darwin-x64@1.9.4':
    resolution: {integrity: sha512-ngYBh/+bEedqkSevPVhLP4QfVPCpb+4BBe2p7Xs32dBgs7rh9nY2AIYUL6BgLw1JVXV8GlpKmb/hNiuIxfPfZg==}
    engines: {node: '>=14.21.3'}
    cpu: [x64]
    os: [darwin]

  '@biomejs/cli-linux-arm64-musl@1.9.4':
    resolution: {integrity: sha512-v665Ct9WCRjGa8+kTr0CzApU0+XXtRgwmzIf1SeKSGAv+2scAlW6JR5PMFo6FzqqZ64Po79cKODKf3/AAmECqA==}
    engines: {node: '>=14.21.3'}
    cpu: [arm64]
    os: [linux]

  '@biomejs/cli-linux-arm64@1.9.4':
    resolution: {integrity: sha512-fJIW0+LYujdjUgJJuwesP4EjIBl/N/TcOX3IvIHJQNsAqvV2CHIogsmA94BPG6jZATS4Hi+xv4SkBBQSt1N4/g==}
    engines: {node: '>=14.21.3'}
    cpu: [arm64]
    os: [linux]

  '@biomejs/cli-linux-x64-musl@1.9.4':
    resolution: {integrity: sha512-gEhi/jSBhZ2m6wjV530Yy8+fNqG8PAinM3oV7CyO+6c3CEh16Eizm21uHVsyVBEB6RIM8JHIl6AGYCv6Q6Q9Tg==}
    engines: {node: '>=14.21.3'}
    cpu: [x64]
    os: [linux]

  '@biomejs/cli-linux-x64@1.9.4':
    resolution: {integrity: sha512-lRCJv/Vi3Vlwmbd6K+oQ0KhLHMAysN8lXoCI7XeHlxaajk06u7G+UsFSO01NAs5iYuWKmVZjmiOzJ0OJmGsMwg==}
    engines: {node: '>=14.21.3'}
    cpu: [x64]
    os: [linux]

  '@biomejs/cli-win32-arm64@1.9.4':
    resolution: {integrity: sha512-tlbhLk+WXZmgwoIKwHIHEBZUwxml7bRJgk0X2sPyNR3S93cdRq6XulAZRQJ17FYGGzWne0fgrXBKpl7l4M87Hg==}
    engines: {node: '>=14.21.3'}
    cpu: [arm64]
    os: [win32]

  '@biomejs/cli-win32-x64@1.9.4':
    resolution: {integrity: sha512-8Y5wMhVIPaWe6jw2H+KlEm4wP/f7EW3810ZLmDlrEEy5KvBsb9ECEfu/kMWD484ijfQ8+nIi0giMgu9g1UAuuA==}
    engines: {node: '>=14.21.3'}
    cpu: [x64]
    os: [win32]

  '@clack/core@0.3.5':
    resolution: {integrity: sha512-5cfhQNH+1VQ2xLQlmzXMqUoiaH0lRBq9/CLW9lTyMbuKLC3+xEK01tHVvyut++mLOn5urSHmkm6I0Lg9MaJSTQ==}

  '@clack/prompts@0.8.2':
    resolution: {integrity: sha512-6b9Ab2UiZwJYA9iMyboYyW9yJvAO9V753ZhS+DHKEjZRKAxPPOb7MXXu84lsPFG+vZt6FRFniZ8rXi+zCIw4yQ==}

  '@devicefarmer/adbkit-logcat@2.1.3':
    resolution: {integrity: sha512-yeaGFjNBc/6+svbDeul1tNHtNChw6h8pSHAt5D+JsedUrMTN7tla7B15WLDyekxsuS2XlZHRxpuC6m92wiwCNw==}
    engines: {node: '>= 4'}

  '@devicefarmer/adbkit-monkey@1.2.1':
    resolution: {integrity: sha512-ZzZY/b66W2Jd6NHbAhLyDWOEIBWC11VizGFk7Wx7M61JZRz7HR9Cq5P+65RKWUU7u6wgsE8Lmh9nE4Mz+U2eTg==}
    engines: {node: '>= 0.10.4'}

  '@devicefarmer/adbkit@3.2.6':
    resolution: {integrity: sha512-8lO1hSeTgtxcOHhp4tTWq/JaOysp5KNbbyFoxNEBnwkCDZu/Bji3ZfOaG++Riv9jN6c9bgdLBOZqJTC5VJPRKQ==}
    engines: {node: '>= 0.10.4'}
    hasBin: true

  '@emnapi/runtime@1.3.1':
    resolution: {integrity: sha512-kEBmG8KyqtxJZv+ygbEim+KCGtIq1fC22Ms3S4ziXmYKm8uyoLX0MHONVKwp+9opg390VaKRNt4a7A9NwmpNhw==}

  '@esbuild-plugins/tsconfig-paths@0.1.2':
    resolution: {integrity: sha512-TusFR26Y+Ze+Zm+NdfqZTSG4XyrXKxIaAfYCL3jASEI/gHjSdoCujATjzNWaaXs6Sk6Bv2D7NLr4Jdz1gysy/Q==}
    peerDependencies:
      esbuild: '*'
      typescript: '*'

  '@esbuild/aix-ppc64@0.21.5':
    resolution: {integrity: sha512-1SDgH6ZSPTlggy1yI6+Dbkiz8xzpHJEVAlF/AM1tHPLsf5STom9rwtjE4hKAF20FfXXNTFqEYXyJNWh1GiZedQ==}
    engines: {node: '>=12'}
    cpu: [ppc64]
    os: [aix]

  '@esbuild/aix-ppc64@0.23.1':
    resolution: {integrity: sha512-6VhYk1diRqrhBAqpJEdjASR/+WVRtfjpqKuNw11cLiaWpAT/Uu+nokB+UJnevzy/P9C/ty6AOe0dwueMrGh/iQ==}
    engines: {node: '>=18'}
    cpu: [ppc64]
    os: [aix]

  '@esbuild/aix-ppc64@0.24.0':
    resolution: {integrity: sha512-WtKdFM7ls47zkKHFVzMz8opM7LkcsIp9amDUBIAWirg70RM71WRSjdILPsY5Uv1D42ZpUfaPILDlfactHgsRkw==}
    engines: {node: '>=18'}
    cpu: [ppc64]
    os: [aix]

  '@esbuild/aix-ppc64@0.24.2':
    resolution: {integrity: sha512-thpVCb/rhxE/BnMLQ7GReQLLN8q9qbHmI55F4489/ByVg2aQaQ6kbcLb6FHkocZzQhxc4gx0sCk0tJkKBFzDhA==}
    engines: {node: '>=18'}
    cpu: [ppc64]
    os: [aix]

  '@esbuild/android-arm64@0.18.20':
    resolution: {integrity: sha512-Nz4rJcchGDtENV0eMKUNa6L12zz2zBDXuhj/Vjh18zGqB44Bi7MBMSXjgunJgjRhCmKOjnPuZp4Mb6OKqtMHLQ==}
    engines: {node: '>=12'}
    cpu: [arm64]
    os: [android]

  '@esbuild/android-arm64@0.21.5':
    resolution: {integrity: sha512-c0uX9VAUBQ7dTDCjq+wdyGLowMdtR/GoC2U5IYk/7D1H1JYC0qseD7+11iMP2mRLN9RcCMRcjC4YMclCzGwS/A==}
    engines: {node: '>=12'}
    cpu: [arm64]
    os: [android]

  '@esbuild/android-arm64@0.23.1':
    resolution: {integrity: sha512-xw50ipykXcLstLeWH7WRdQuysJqejuAGPd30vd1i5zSyKK3WE+ijzHmLKxdiCMtH1pHz78rOg0BKSYOSB/2Khw==}
    engines: {node: '>=18'}
    cpu: [arm64]
    os: [android]

  '@esbuild/android-arm64@0.24.0':
    resolution: {integrity: sha512-Vsm497xFM7tTIPYK9bNTYJyF/lsP590Qc1WxJdlB6ljCbdZKU9SY8i7+Iin4kyhV/KV5J2rOKsBQbB77Ab7L/w==}
    engines: {node: '>=18'}
    cpu: [arm64]
    os: [android]

  '@esbuild/android-arm64@0.24.2':
    resolution: {integrity: sha512-cNLgeqCqV8WxfcTIOeL4OAtSmL8JjcN6m09XIgro1Wi7cF4t/THaWEa7eL5CMoMBdjoHOTh/vwTO/o2TRXIyzg==}
    engines: {node: '>=18'}
    cpu: [arm64]
    os: [android]

  '@esbuild/android-arm@0.18.20':
    resolution: {integrity: sha512-fyi7TDI/ijKKNZTUJAQqiG5T7YjJXgnzkURqmGj13C6dCqckZBLdl4h7bkhHt/t0WP+zO9/zwroDvANaOqO5Sw==}
    engines: {node: '>=12'}
    cpu: [arm]
    os: [android]

  '@esbuild/android-arm@0.21.5':
    resolution: {integrity: sha512-vCPvzSjpPHEi1siZdlvAlsPxXl7WbOVUBBAowWug4rJHb68Ox8KualB+1ocNvT5fjv6wpkX6o/iEpbDrf68zcg==}
    engines: {node: '>=12'}
    cpu: [arm]
    os: [android]

  '@esbuild/android-arm@0.23.1':
    resolution: {integrity: sha512-uz6/tEy2IFm9RYOyvKl88zdzZfwEfKZmnX9Cj1BHjeSGNuGLuMD1kR8y5bteYmwqKm1tj8m4cb/aKEorr6fHWQ==}
    engines: {node: '>=18'}
    cpu: [arm]
    os: [android]

  '@esbuild/android-arm@0.24.0':
    resolution: {integrity: sha512-arAtTPo76fJ/ICkXWetLCc9EwEHKaeya4vMrReVlEIUCAUncH7M4bhMQ+M9Vf+FFOZJdTNMXNBrWwW+OXWpSew==}
    engines: {node: '>=18'}
    cpu: [arm]
    os: [android]

  '@esbuild/android-arm@0.24.2':
    resolution: {integrity: sha512-tmwl4hJkCfNHwFB3nBa8z1Uy3ypZpxqxfTQOcHX+xRByyYgunVbZ9MzUUfb0RxaHIMnbHagwAxuTL+tnNM+1/Q==}
    engines: {node: '>=18'}
    cpu: [arm]
    os: [android]

  '@esbuild/android-x64@0.18.20':
    resolution: {integrity: sha512-8GDdlePJA8D6zlZYJV/jnrRAi6rOiNaCC/JclcXpB+KIuvfBN4owLtgzY2bsxnx666XjJx2kDPUmnTtR8qKQUg==}
    engines: {node: '>=12'}
    cpu: [x64]
    os: [android]

  '@esbuild/android-x64@0.21.5':
    resolution: {integrity: sha512-D7aPRUUNHRBwHxzxRvp856rjUHRFW1SdQATKXH2hqA0kAZb1hKmi02OpYRacl0TxIGz/ZmXWlbZgjwWYaCakTA==}
    engines: {node: '>=12'}
    cpu: [x64]
    os: [android]

  '@esbuild/android-x64@0.23.1':
    resolution: {integrity: sha512-nlN9B69St9BwUoB+jkyU090bru8L0NA3yFvAd7k8dNsVH8bi9a8cUAUSEcEEgTp2z3dbEDGJGfP6VUnkQnlReg==}
    engines: {node: '>=18'}
    cpu: [x64]
    os: [android]

  '@esbuild/android-x64@0.24.0':
    resolution: {integrity: sha512-t8GrvnFkiIY7pa7mMgJd7p8p8qqYIz1NYiAoKc75Zyv73L3DZW++oYMSHPRarcotTKuSs6m3hTOa5CKHaS02TQ==}
    engines: {node: '>=18'}
    cpu: [x64]
    os: [android]

  '@esbuild/android-x64@0.24.2':
    resolution: {integrity: sha512-B6Q0YQDqMx9D7rvIcsXfmJfvUYLoP722bgfBlO5cGvNVb5V/+Y7nhBE3mHV9OpxBf4eAS2S68KZztiPaWq4XYw==}
    engines: {node: '>=18'}
    cpu: [x64]
    os: [android]

  '@esbuild/darwin-arm64@0.18.20':
    resolution: {integrity: sha512-bxRHW5kHU38zS2lPTPOyuyTm+S+eobPUnTNkdJEfAddYgEcll4xkT8DB9d2008DtTbl7uJag2HuE5NZAZgnNEA==}
    engines: {node: '>=12'}
    cpu: [arm64]
    os: [darwin]

  '@esbuild/darwin-arm64@0.21.5':
    resolution: {integrity: sha512-DwqXqZyuk5AiWWf3UfLiRDJ5EDd49zg6O9wclZ7kUMv2WRFr4HKjXp/5t8JZ11QbQfUS6/cRCKGwYhtNAY88kQ==}
    engines: {node: '>=12'}
    cpu: [arm64]
    os: [darwin]

  '@esbuild/darwin-arm64@0.23.1':
    resolution: {integrity: sha512-YsS2e3Wtgnw7Wq53XXBLcV6JhRsEq8hkfg91ESVadIrzr9wO6jJDMZnCQbHm1Guc5t/CdDiFSSfWP58FNuvT3Q==}
    engines: {node: '>=18'}
    cpu: [arm64]
    os: [darwin]

  '@esbuild/darwin-arm64@0.24.0':
    resolution: {integrity: sha512-CKyDpRbK1hXwv79soeTJNHb5EiG6ct3efd/FTPdzOWdbZZfGhpbcqIpiD0+vwmpu0wTIL97ZRPZu8vUt46nBSw==}
    engines: {node: '>=18'}
    cpu: [arm64]
    os: [darwin]

  '@esbuild/darwin-arm64@0.24.2':
    resolution: {integrity: sha512-kj3AnYWc+CekmZnS5IPu9D+HWtUI49hbnyqk0FLEJDbzCIQt7hg7ucF1SQAilhtYpIujfaHr6O0UHlzzSPdOeA==}
    engines: {node: '>=18'}
    cpu: [arm64]
    os: [darwin]

  '@esbuild/darwin-x64@0.18.20':
    resolution: {integrity: sha512-pc5gxlMDxzm513qPGbCbDukOdsGtKhfxD1zJKXjCCcU7ju50O7MeAZ8c4krSJcOIJGFR+qx21yMMVYwiQvyTyQ==}
    engines: {node: '>=12'}
    cpu: [x64]
    os: [darwin]

  '@esbuild/darwin-x64@0.21.5':
    resolution: {integrity: sha512-se/JjF8NlmKVG4kNIuyWMV/22ZaerB+qaSi5MdrXtd6R08kvs2qCN4C09miupktDitvh8jRFflwGFBQcxZRjbw==}
    engines: {node: '>=12'}
    cpu: [x64]
    os: [darwin]

  '@esbuild/darwin-x64@0.23.1':
    resolution: {integrity: sha512-aClqdgTDVPSEGgoCS8QDG37Gu8yc9lTHNAQlsztQ6ENetKEO//b8y31MMu2ZaPbn4kVsIABzVLXYLhCGekGDqw==}
    engines: {node: '>=18'}
    cpu: [x64]
    os: [darwin]

  '@esbuild/darwin-x64@0.24.0':
    resolution: {integrity: sha512-rgtz6flkVkh58od4PwTRqxbKH9cOjaXCMZgWD905JOzjFKW+7EiUObfd/Kav+A6Gyud6WZk9w+xu6QLytdi2OA==}
    engines: {node: '>=18'}
    cpu: [x64]
    os: [darwin]

  '@esbuild/darwin-x64@0.24.2':
    resolution: {integrity: sha512-WeSrmwwHaPkNR5H3yYfowhZcbriGqooyu3zI/3GGpF8AyUdsrrP0X6KumITGA9WOyiJavnGZUwPGvxvwfWPHIA==}
    engines: {node: '>=18'}
    cpu: [x64]
    os: [darwin]

  '@esbuild/freebsd-arm64@0.18.20':
    resolution: {integrity: sha512-yqDQHy4QHevpMAaxhhIwYPMv1NECwOvIpGCZkECn8w2WFHXjEwrBn3CeNIYsibZ/iZEUemj++M26W3cNR5h+Tw==}
    engines: {node: '>=12'}
    cpu: [arm64]
    os: [freebsd]

  '@esbuild/freebsd-arm64@0.21.5':
    resolution: {integrity: sha512-5JcRxxRDUJLX8JXp/wcBCy3pENnCgBR9bN6JsY4OmhfUtIHe3ZW0mawA7+RDAcMLrMIZaf03NlQiX9DGyB8h4g==}
    engines: {node: '>=12'}
    cpu: [arm64]
    os: [freebsd]

  '@esbuild/freebsd-arm64@0.23.1':
    resolution: {integrity: sha512-h1k6yS8/pN/NHlMl5+v4XPfikhJulk4G+tKGFIOwURBSFzE8bixw1ebjluLOjfwtLqY0kewfjLSrO6tN2MgIhA==}
    engines: {node: '>=18'}
    cpu: [arm64]
    os: [freebsd]

  '@esbuild/freebsd-arm64@0.24.0':
    resolution: {integrity: sha512-6Mtdq5nHggwfDNLAHkPlyLBpE5L6hwsuXZX8XNmHno9JuL2+bg2BX5tRkwjyfn6sKbxZTq68suOjgWqCicvPXA==}
    engines: {node: '>=18'}
    cpu: [arm64]
    os: [freebsd]

  '@esbuild/freebsd-arm64@0.24.2':
    resolution: {integrity: sha512-UN8HXjtJ0k/Mj6a9+5u6+2eZ2ERD7Edt1Q9IZiB5UZAIdPnVKDoG7mdTVGhHJIeEml60JteamR3qhsr1r8gXvg==}
    engines: {node: '>=18'}
    cpu: [arm64]
    os: [freebsd]

  '@esbuild/freebsd-x64@0.18.20':
    resolution: {integrity: sha512-tgWRPPuQsd3RmBZwarGVHZQvtzfEBOreNuxEMKFcd5DaDn2PbBxfwLcj4+aenoh7ctXcbXmOQIn8HI6mCSw5MQ==}
    engines: {node: '>=12'}
    cpu: [x64]
    os: [freebsd]

  '@esbuild/freebsd-x64@0.21.5':
    resolution: {integrity: sha512-J95kNBj1zkbMXtHVH29bBriQygMXqoVQOQYA+ISs0/2l3T9/kj42ow2mpqerRBxDJnmkUDCaQT/dfNXWX/ZZCQ==}
    engines: {node: '>=12'}
    cpu: [x64]
    os: [freebsd]

  '@esbuild/freebsd-x64@0.23.1':
    resolution: {integrity: sha512-lK1eJeyk1ZX8UklqFd/3A60UuZ/6UVfGT2LuGo3Wp4/z7eRTRYY+0xOu2kpClP+vMTi9wKOfXi2vjUpO1Ro76g==}
    engines: {node: '>=18'}
    cpu: [x64]
    os: [freebsd]

  '@esbuild/freebsd-x64@0.24.0':
    resolution: {integrity: sha512-D3H+xh3/zphoX8ck4S2RxKR6gHlHDXXzOf6f/9dbFt/NRBDIE33+cVa49Kil4WUjxMGW0ZIYBYtaGCa2+OsQwQ==}
    engines: {node: '>=18'}
    cpu: [x64]
    os: [freebsd]

  '@esbuild/freebsd-x64@0.24.2':
    resolution: {integrity: sha512-TvW7wE/89PYW+IevEJXZ5sF6gJRDY/14hyIGFXdIucxCsbRmLUcjseQu1SyTko+2idmCw94TgyaEZi9HUSOe3Q==}
    engines: {node: '>=18'}
    cpu: [x64]
    os: [freebsd]

  '@esbuild/linux-arm64@0.18.20':
    resolution: {integrity: sha512-2YbscF+UL7SQAVIpnWvYwM+3LskyDmPhe31pE7/aoTMFKKzIc9lLbyGUpmmb8a8AixOL61sQ/mFh3jEjHYFvdA==}
    engines: {node: '>=12'}
    cpu: [arm64]
    os: [linux]

  '@esbuild/linux-arm64@0.21.5':
    resolution: {integrity: sha512-ibKvmyYzKsBeX8d8I7MH/TMfWDXBF3db4qM6sy+7re0YXya+K1cem3on9XgdT2EQGMu4hQyZhan7TeQ8XkGp4Q==}
    engines: {node: '>=12'}
    cpu: [arm64]
    os: [linux]

  '@esbuild/linux-arm64@0.23.1':
    resolution: {integrity: sha512-/93bf2yxencYDnItMYV/v116zff6UyTjo4EtEQjUBeGiVpMmffDNUyD9UN2zV+V3LRV3/on4xdZ26NKzn6754g==}
    engines: {node: '>=18'}
    cpu: [arm64]
    os: [linux]

  '@esbuild/linux-arm64@0.24.0':
    resolution: {integrity: sha512-TDijPXTOeE3eaMkRYpcy3LarIg13dS9wWHRdwYRnzlwlA370rNdZqbcp0WTyyV/k2zSxfko52+C7jU5F9Tfj1g==}
    engines: {node: '>=18'}
    cpu: [arm64]
    os: [linux]

  '@esbuild/linux-arm64@0.24.2':
    resolution: {integrity: sha512-7HnAD6074BW43YvvUmE/35Id9/NB7BeX5EoNkK9obndmZBUk8xmJJeU7DwmUeN7tkysslb2eSl6CTrYz6oEMQg==}
    engines: {node: '>=18'}
    cpu: [arm64]
    os: [linux]

  '@esbuild/linux-arm@0.18.20':
    resolution: {integrity: sha512-/5bHkMWnq1EgKr1V+Ybz3s1hWXok7mDFUMQ4cG10AfW3wL02PSZi5kFpYKrptDsgb2WAJIvRcDm+qIvXf/apvg==}
    engines: {node: '>=12'}
    cpu: [arm]
    os: [linux]

  '@esbuild/linux-arm@0.21.5':
    resolution: {integrity: sha512-bPb5AHZtbeNGjCKVZ9UGqGwo8EUu4cLq68E95A53KlxAPRmUyYv2D6F0uUI65XisGOL1hBP5mTronbgo+0bFcA==}
    engines: {node: '>=12'}
    cpu: [arm]
    os: [linux]

  '@esbuild/linux-arm@0.23.1':
    resolution: {integrity: sha512-CXXkzgn+dXAPs3WBwE+Kvnrf4WECwBdfjfeYHpMeVxWE0EceB6vhWGShs6wi0IYEqMSIzdOF1XjQ/Mkm5d7ZdQ==}
    engines: {node: '>=18'}
    cpu: [arm]
    os: [linux]

  '@esbuild/linux-arm@0.24.0':
    resolution: {integrity: sha512-gJKIi2IjRo5G6Glxb8d3DzYXlxdEj2NlkixPsqePSZMhLudqPhtZ4BUrpIuTjJYXxvF9njql+vRjB2oaC9XpBw==}
    engines: {node: '>=18'}
    cpu: [arm]
    os: [linux]

  '@esbuild/linux-arm@0.24.2':
    resolution: {integrity: sha512-n0WRM/gWIdU29J57hJyUdIsk0WarGd6To0s+Y+LwvlC55wt+GT/OgkwoXCXvIue1i1sSNWblHEig00GBWiJgfA==}
    engines: {node: '>=18'}
    cpu: [arm]
    os: [linux]

  '@esbuild/linux-ia32@0.18.20':
    resolution: {integrity: sha512-P4etWwq6IsReT0E1KHU40bOnzMHoH73aXp96Fs8TIT6z9Hu8G6+0SHSw9i2isWrD2nbx2qo5yUqACgdfVGx7TA==}
    engines: {node: '>=12'}
    cpu: [ia32]
    os: [linux]

  '@esbuild/linux-ia32@0.21.5':
    resolution: {integrity: sha512-YvjXDqLRqPDl2dvRODYmmhz4rPeVKYvppfGYKSNGdyZkA01046pLWyRKKI3ax8fbJoK5QbxblURkwK/MWY18Tg==}
    engines: {node: '>=12'}
    cpu: [ia32]
    os: [linux]

  '@esbuild/linux-ia32@0.23.1':
    resolution: {integrity: sha512-VTN4EuOHwXEkXzX5nTvVY4s7E/Krz7COC8xkftbbKRYAl96vPiUssGkeMELQMOnLOJ8k3BY1+ZY52tttZnHcXQ==}
    engines: {node: '>=18'}
    cpu: [ia32]
    os: [linux]

  '@esbuild/linux-ia32@0.24.0':
    resolution: {integrity: sha512-K40ip1LAcA0byL05TbCQ4yJ4swvnbzHscRmUilrmP9Am7//0UjPreh4lpYzvThT2Quw66MhjG//20mrufm40mA==}
    engines: {node: '>=18'}
    cpu: [ia32]
    os: [linux]

  '@esbuild/linux-ia32@0.24.2':
    resolution: {integrity: sha512-sfv0tGPQhcZOgTKO3oBE9xpHuUqguHvSo4jl+wjnKwFpapx+vUDcawbwPNuBIAYdRAvIDBfZVvXprIj3HA+Ugw==}
    engines: {node: '>=18'}
    cpu: [ia32]
    os: [linux]

  '@esbuild/linux-loong64@0.18.20':
    resolution: {integrity: sha512-nXW8nqBTrOpDLPgPY9uV+/1DjxoQ7DoB2N8eocyq8I9XuqJ7BiAMDMf9n1xZM9TgW0J8zrquIb/A7s3BJv7rjg==}
    engines: {node: '>=12'}
    cpu: [loong64]
    os: [linux]

  '@esbuild/linux-loong64@0.21.5':
    resolution: {integrity: sha512-uHf1BmMG8qEvzdrzAqg2SIG/02+4/DHB6a9Kbya0XDvwDEKCoC8ZRWI5JJvNdUjtciBGFQ5PuBlpEOXQj+JQSg==}
    engines: {node: '>=12'}
    cpu: [loong64]
    os: [linux]

  '@esbuild/linux-loong64@0.23.1':
    resolution: {integrity: sha512-Vx09LzEoBa5zDnieH8LSMRToj7ir/Jeq0Gu6qJ/1GcBq9GkfoEAoXvLiW1U9J1qE/Y/Oyaq33w5p2ZWrNNHNEw==}
    engines: {node: '>=18'}
    cpu: [loong64]
    os: [linux]

  '@esbuild/linux-loong64@0.24.0':
    resolution: {integrity: sha512-0mswrYP/9ai+CU0BzBfPMZ8RVm3RGAN/lmOMgW4aFUSOQBjA31UP8Mr6DDhWSuMwj7jaWOT0p0WoZ6jeHhrD7g==}
    engines: {node: '>=18'}
    cpu: [loong64]
    os: [linux]

  '@esbuild/linux-loong64@0.24.2':
    resolution: {integrity: sha512-CN9AZr8kEndGooS35ntToZLTQLHEjtVB5n7dl8ZcTZMonJ7CCfStrYhrzF97eAecqVbVJ7APOEe18RPI4KLhwQ==}
    engines: {node: '>=18'}
    cpu: [loong64]
    os: [linux]

  '@esbuild/linux-mips64el@0.18.20':
    resolution: {integrity: sha512-d5NeaXZcHp8PzYy5VnXV3VSd2D328Zb+9dEq5HE6bw6+N86JVPExrA6O68OPwobntbNJ0pzCpUFZTo3w0GyetQ==}
    engines: {node: '>=12'}
    cpu: [mips64el]
    os: [linux]

  '@esbuild/linux-mips64el@0.21.5':
    resolution: {integrity: sha512-IajOmO+KJK23bj52dFSNCMsz1QP1DqM6cwLUv3W1QwyxkyIWecfafnI555fvSGqEKwjMXVLokcV5ygHW5b3Jbg==}
    engines: {node: '>=12'}
    cpu: [mips64el]
    os: [linux]

  '@esbuild/linux-mips64el@0.23.1':
    resolution: {integrity: sha512-nrFzzMQ7W4WRLNUOU5dlWAqa6yVeI0P78WKGUo7lg2HShq/yx+UYkeNSE0SSfSure0SqgnsxPvmAUu/vu0E+3Q==}
    engines: {node: '>=18'}
    cpu: [mips64el]
    os: [linux]

  '@esbuild/linux-mips64el@0.24.0':
    resolution: {integrity: sha512-hIKvXm0/3w/5+RDtCJeXqMZGkI2s4oMUGj3/jM0QzhgIASWrGO5/RlzAzm5nNh/awHE0A19h/CvHQe6FaBNrRA==}
    engines: {node: '>=18'}
    cpu: [mips64el]
    os: [linux]

  '@esbuild/linux-mips64el@0.24.2':
    resolution: {integrity: sha512-iMkk7qr/wl3exJATwkISxI7kTcmHKE+BlymIAbHO8xanq/TjHaaVThFF6ipWzPHryoFsesNQJPE/3wFJw4+huw==}
    engines: {node: '>=18'}
    cpu: [mips64el]
    os: [linux]

  '@esbuild/linux-ppc64@0.18.20':
    resolution: {integrity: sha512-WHPyeScRNcmANnLQkq6AfyXRFr5D6N2sKgkFo2FqguP44Nw2eyDlbTdZwd9GYk98DZG9QItIiTlFLHJHjxP3FA==}
    engines: {node: '>=12'}
    cpu: [ppc64]
    os: [linux]

  '@esbuild/linux-ppc64@0.21.5':
    resolution: {integrity: sha512-1hHV/Z4OEfMwpLO8rp7CvlhBDnjsC3CttJXIhBi+5Aj5r+MBvy4egg7wCbe//hSsT+RvDAG7s81tAvpL2XAE4w==}
    engines: {node: '>=12'}
    cpu: [ppc64]
    os: [linux]

  '@esbuild/linux-ppc64@0.23.1':
    resolution: {integrity: sha512-dKN8fgVqd0vUIjxuJI6P/9SSSe/mB9rvA98CSH2sJnlZ/OCZWO1DJvxj8jvKTfYUdGfcq2dDxoKaC6bHuTlgcw==}
    engines: {node: '>=18'}
    cpu: [ppc64]
    os: [linux]

  '@esbuild/linux-ppc64@0.24.0':
    resolution: {integrity: sha512-HcZh5BNq0aC52UoocJxaKORfFODWXZxtBaaZNuN3PUX3MoDsChsZqopzi5UupRhPHSEHotoiptqikjN/B77mYQ==}
    engines: {node: '>=18'}
    cpu: [ppc64]
    os: [linux]

  '@esbuild/linux-ppc64@0.24.2':
    resolution: {integrity: sha512-shsVrgCZ57Vr2L8mm39kO5PPIb+843FStGt7sGGoqiiWYconSxwTiuswC1VJZLCjNiMLAMh34jg4VSEQb+iEbw==}
    engines: {node: '>=18'}
    cpu: [ppc64]
    os: [linux]

  '@esbuild/linux-riscv64@0.18.20':
    resolution: {integrity: sha512-WSxo6h5ecI5XH34KC7w5veNnKkju3zBRLEQNY7mv5mtBmrP/MjNBCAlsM2u5hDBlS3NGcTQpoBvRzqBcRtpq1A==}
    engines: {node: '>=12'}
    cpu: [riscv64]
    os: [linux]

  '@esbuild/linux-riscv64@0.21.5':
    resolution: {integrity: sha512-2HdXDMd9GMgTGrPWnJzP2ALSokE/0O5HhTUvWIbD3YdjME8JwvSCnNGBnTThKGEB91OZhzrJ4qIIxk/SBmyDDA==}
    engines: {node: '>=12'}
    cpu: [riscv64]
    os: [linux]

  '@esbuild/linux-riscv64@0.23.1':
    resolution: {integrity: sha512-5AV4Pzp80fhHL83JM6LoA6pTQVWgB1HovMBsLQ9OZWLDqVY8MVobBXNSmAJi//Csh6tcY7e7Lny2Hg1tElMjIA==}
    engines: {node: '>=18'}
    cpu: [riscv64]
    os: [linux]

  '@esbuild/linux-riscv64@0.24.0':
    resolution: {integrity: sha512-bEh7dMn/h3QxeR2KTy1DUszQjUrIHPZKyO6aN1X4BCnhfYhuQqedHaa5MxSQA/06j3GpiIlFGSsy1c7Gf9padw==}
    engines: {node: '>=18'}
    cpu: [riscv64]
    os: [linux]

  '@esbuild/linux-riscv64@0.24.2':
    resolution: {integrity: sha512-4eSFWnU9Hhd68fW16GD0TINewo1L6dRrB+oLNNbYyMUAeOD2yCK5KXGK1GH4qD/kT+bTEXjsyTCiJGHPZ3eM9Q==}
    engines: {node: '>=18'}
    cpu: [riscv64]
    os: [linux]

  '@esbuild/linux-s390x@0.18.20':
    resolution: {integrity: sha512-+8231GMs3mAEth6Ja1iK0a1sQ3ohfcpzpRLH8uuc5/KVDFneH6jtAJLFGafpzpMRO6DzJ6AvXKze9LfFMrIHVQ==}
    engines: {node: '>=12'}
    cpu: [s390x]
    os: [linux]

  '@esbuild/linux-s390x@0.21.5':
    resolution: {integrity: sha512-zus5sxzqBJD3eXxwvjN1yQkRepANgxE9lgOW2qLnmr8ikMTphkjgXu1HR01K4FJg8h1kEEDAqDcZQtbrRnB41A==}
    engines: {node: '>=12'}
    cpu: [s390x]
    os: [linux]

  '@esbuild/linux-s390x@0.23.1':
    resolution: {integrity: sha512-9ygs73tuFCe6f6m/Tb+9LtYxWR4c9yg7zjt2cYkjDbDpV/xVn+68cQxMXCjUpYwEkze2RcU/rMnfIXNRFmSoDw==}
    engines: {node: '>=18'}
    cpu: [s390x]
    os: [linux]

  '@esbuild/linux-s390x@0.24.0':
    resolution: {integrity: sha512-ZcQ6+qRkw1UcZGPyrCiHHkmBaj9SiCD8Oqd556HldP+QlpUIe2Wgn3ehQGVoPOvZvtHm8HPx+bH20c9pvbkX3g==}
    engines: {node: '>=18'}
    cpu: [s390x]
    os: [linux]

  '@esbuild/linux-s390x@0.24.2':
    resolution: {integrity: sha512-S0Bh0A53b0YHL2XEXC20bHLuGMOhFDO6GN4b3YjRLK//Ep3ql3erpNcPlEFed93hsQAjAQDNsvcK+hV90FubSw==}
    engines: {node: '>=18'}
    cpu: [s390x]
    os: [linux]

  '@esbuild/linux-x64@0.18.20':
    resolution: {integrity: sha512-UYqiqemphJcNsFEskc73jQ7B9jgwjWrSayxawS6UVFZGWrAAtkzjxSqnoclCXxWtfwLdzU+vTpcNYhpn43uP1w==}
    engines: {node: '>=12'}
    cpu: [x64]
    os: [linux]

  '@esbuild/linux-x64@0.21.5':
    resolution: {integrity: sha512-1rYdTpyv03iycF1+BhzrzQJCdOuAOtaqHTWJZCWvijKD2N5Xu0TtVC8/+1faWqcP9iBCWOmjmhoH94dH82BxPQ==}
    engines: {node: '>=12'}
    cpu: [x64]
    os: [linux]

  '@esbuild/linux-x64@0.23.1':
    resolution: {integrity: sha512-EV6+ovTsEXCPAp58g2dD68LxoP/wK5pRvgy0J/HxPGB009omFPv3Yet0HiaqvrIrgPTBuC6wCH1LTOY91EO5hQ==}
    engines: {node: '>=18'}
    cpu: [x64]
    os: [linux]

  '@esbuild/linux-x64@0.24.0':
    resolution: {integrity: sha512-vbutsFqQ+foy3wSSbmjBXXIJ6PL3scghJoM8zCL142cGaZKAdCZHyf+Bpu/MmX9zT9Q0zFBVKb36Ma5Fzfa8xA==}
    engines: {node: '>=18'}
    cpu: [x64]
    os: [linux]

  '@esbuild/linux-x64@0.24.2':
    resolution: {integrity: sha512-8Qi4nQcCTbLnK9WoMjdC9NiTG6/E38RNICU6sUNqK0QFxCYgoARqVqxdFmWkdonVsvGqWhmm7MO0jyTqLqwj0Q==}
    engines: {node: '>=18'}
    cpu: [x64]
    os: [linux]

  '@esbuild/netbsd-arm64@0.24.2':
    resolution: {integrity: sha512-wuLK/VztRRpMt9zyHSazyCVdCXlpHkKm34WUyinD2lzK07FAHTq0KQvZZlXikNWkDGoT6x3TD51jKQ7gMVpopw==}
    engines: {node: '>=18'}
    cpu: [arm64]
    os: [netbsd]

  '@esbuild/netbsd-x64@0.18.20':
    resolution: {integrity: sha512-iO1c++VP6xUBUmltHZoMtCUdPlnPGdBom6IrO4gyKPFFVBKioIImVooR5I83nTew5UOYrk3gIJhbZh8X44y06A==}
    engines: {node: '>=12'}
    cpu: [x64]
    os: [netbsd]

  '@esbuild/netbsd-x64@0.21.5':
    resolution: {integrity: sha512-Woi2MXzXjMULccIwMnLciyZH4nCIMpWQAs049KEeMvOcNADVxo0UBIQPfSmxB3CWKedngg7sWZdLvLczpe0tLg==}
    engines: {node: '>=12'}
    cpu: [x64]
    os: [netbsd]

  '@esbuild/netbsd-x64@0.23.1':
    resolution: {integrity: sha512-aevEkCNu7KlPRpYLjwmdcuNz6bDFiE7Z8XC4CPqExjTvrHugh28QzUXVOZtiYghciKUacNktqxdpymplil1beA==}
    engines: {node: '>=18'}
    cpu: [x64]
    os: [netbsd]

  '@esbuild/netbsd-x64@0.24.0':
    resolution: {integrity: sha512-hjQ0R/ulkO8fCYFsG0FZoH+pWgTTDreqpqY7UnQntnaKv95uP5iW3+dChxnx7C3trQQU40S+OgWhUVwCjVFLvg==}
    engines: {node: '>=18'}
    cpu: [x64]
    os: [netbsd]

  '@esbuild/netbsd-x64@0.24.2':
    resolution: {integrity: sha512-VefFaQUc4FMmJuAxmIHgUmfNiLXY438XrL4GDNV1Y1H/RW3qow68xTwjZKfj/+Plp9NANmzbH5R40Meudu8mmw==}
    engines: {node: '>=18'}
    cpu: [x64]
    os: [netbsd]

  '@esbuild/openbsd-arm64@0.23.1':
    resolution: {integrity: sha512-3x37szhLexNA4bXhLrCC/LImN/YtWis6WXr1VESlfVtVeoFJBRINPJ3f0a/6LV8zpikqoUg4hyXw0sFBt5Cr+Q==}
    engines: {node: '>=18'}
    cpu: [arm64]
    os: [openbsd]

  '@esbuild/openbsd-arm64@0.24.0':
    resolution: {integrity: sha512-MD9uzzkPQbYehwcN583yx3Tu5M8EIoTD+tUgKF982WYL9Pf5rKy9ltgD0eUgs8pvKnmizxjXZyLt0z6DC3rRXg==}
    engines: {node: '>=18'}
    cpu: [arm64]
    os: [openbsd]

  '@esbuild/openbsd-arm64@0.24.2':
    resolution: {integrity: sha512-YQbi46SBct6iKnszhSvdluqDmxCJA+Pu280Av9WICNwQmMxV7nLRHZfjQzwbPs3jeWnuAhE9Jy0NrnJ12Oz+0A==}
    engines: {node: '>=18'}
    cpu: [arm64]
    os: [openbsd]

  '@esbuild/openbsd-x64@0.18.20':
    resolution: {integrity: sha512-e5e4YSsuQfX4cxcygw/UCPIEP6wbIL+se3sxPdCiMbFLBWu0eiZOJ7WoD+ptCLrmjZBK1Wk7I6D/I3NglUGOxg==}
    engines: {node: '>=12'}
    cpu: [x64]
    os: [openbsd]

  '@esbuild/openbsd-x64@0.21.5':
    resolution: {integrity: sha512-HLNNw99xsvx12lFBUwoT8EVCsSvRNDVxNpjZ7bPn947b8gJPzeHWyNVhFsaerc0n3TsbOINvRP2byTZ5LKezow==}
    engines: {node: '>=12'}
    cpu: [x64]
    os: [openbsd]

  '@esbuild/openbsd-x64@0.23.1':
    resolution: {integrity: sha512-aY2gMmKmPhxfU+0EdnN+XNtGbjfQgwZj43k8G3fyrDM/UdZww6xrWxmDkuz2eCZchqVeABjV5BpildOrUbBTqA==}
    engines: {node: '>=18'}
    cpu: [x64]
    os: [openbsd]

  '@esbuild/openbsd-x64@0.24.0':
    resolution: {integrity: sha512-4ir0aY1NGUhIC1hdoCzr1+5b43mw99uNwVzhIq1OY3QcEwPDO3B7WNXBzaKY5Nsf1+N11i1eOfFcq+D/gOS15Q==}
    engines: {node: '>=18'}
    cpu: [x64]
    os: [openbsd]

  '@esbuild/openbsd-x64@0.24.2':
    resolution: {integrity: sha512-+iDS6zpNM6EnJyWv0bMGLWSWeXGN/HTaF/LXHXHwejGsVi+ooqDfMCCTerNFxEkM3wYVcExkeGXNqshc9iMaOA==}
    engines: {node: '>=18'}
    cpu: [x64]
    os: [openbsd]

  '@esbuild/sunos-x64@0.18.20':
    resolution: {integrity: sha512-kDbFRFp0YpTQVVrqUd5FTYmWo45zGaXe0X8E1G/LKFC0v8x0vWrhOWSLITcCn63lmZIxfOMXtCfti/RxN/0wnQ==}
    engines: {node: '>=12'}
    cpu: [x64]
    os: [sunos]

  '@esbuild/sunos-x64@0.21.5':
    resolution: {integrity: sha512-6+gjmFpfy0BHU5Tpptkuh8+uw3mnrvgs+dSPQXQOv3ekbordwnzTVEb4qnIvQcYXq6gzkyTnoZ9dZG+D4garKg==}
    engines: {node: '>=12'}
    cpu: [x64]
    os: [sunos]

  '@esbuild/sunos-x64@0.23.1':
    resolution: {integrity: sha512-RBRT2gqEl0IKQABT4XTj78tpk9v7ehp+mazn2HbUeZl1YMdaGAQqhapjGTCe7uw7y0frDi4gS0uHzhvpFuI1sA==}
    engines: {node: '>=18'}
    cpu: [x64]
    os: [sunos]

  '@esbuild/sunos-x64@0.24.0':
    resolution: {integrity: sha512-jVzdzsbM5xrotH+W5f1s+JtUy1UWgjU0Cf4wMvffTB8m6wP5/kx0KiaLHlbJO+dMgtxKV8RQ/JvtlFcdZ1zCPA==}
    engines: {node: '>=18'}
    cpu: [x64]
    os: [sunos]

  '@esbuild/sunos-x64@0.24.2':
    resolution: {integrity: sha512-hTdsW27jcktEvpwNHJU4ZwWFGkz2zRJUz8pvddmXPtXDzVKTTINmlmga3ZzwcuMpUvLw7JkLy9QLKyGpD2Yxig==}
    engines: {node: '>=18'}
    cpu: [x64]
    os: [sunos]

  '@esbuild/win32-arm64@0.18.20':
    resolution: {integrity: sha512-ddYFR6ItYgoaq4v4JmQQaAI5s7npztfV4Ag6NrhiaW0RrnOXqBkgwZLofVTlq1daVTQNhtI5oieTvkRPfZrePg==}
    engines: {node: '>=12'}
    cpu: [arm64]
    os: [win32]

  '@esbuild/win32-arm64@0.21.5':
    resolution: {integrity: sha512-Z0gOTd75VvXqyq7nsl93zwahcTROgqvuAcYDUr+vOv8uHhNSKROyU961kgtCD1e95IqPKSQKH7tBTslnS3tA8A==}
    engines: {node: '>=12'}
    cpu: [arm64]
    os: [win32]

  '@esbuild/win32-arm64@0.23.1':
    resolution: {integrity: sha512-4O+gPR5rEBe2FpKOVyiJ7wNDPA8nGzDuJ6gN4okSA1gEOYZ67N8JPk58tkWtdtPeLz7lBnY6I5L3jdsr3S+A6A==}
    engines: {node: '>=18'}
    cpu: [arm64]
    os: [win32]

  '@esbuild/win32-arm64@0.24.0':
    resolution: {integrity: sha512-iKc8GAslzRpBytO2/aN3d2yb2z8XTVfNV0PjGlCxKo5SgWmNXx82I/Q3aG1tFfS+A2igVCY97TJ8tnYwpUWLCA==}
    engines: {node: '>=18'}
    cpu: [arm64]
    os: [win32]

  '@esbuild/win32-arm64@0.24.2':
    resolution: {integrity: sha512-LihEQ2BBKVFLOC9ZItT9iFprsE9tqjDjnbulhHoFxYQtQfai7qfluVODIYxt1PgdoyQkz23+01rzwNwYfutxUQ==}
    engines: {node: '>=18'}
    cpu: [arm64]
    os: [win32]

  '@esbuild/win32-ia32@0.18.20':
    resolution: {integrity: sha512-Wv7QBi3ID/rROT08SABTS7eV4hX26sVduqDOTe1MvGMjNd3EjOz4b7zeexIR62GTIEKrfJXKL9LFxTYgkyeu7g==}
    engines: {node: '>=12'}
    cpu: [ia32]
    os: [win32]

  '@esbuild/win32-ia32@0.21.5':
    resolution: {integrity: sha512-SWXFF1CL2RVNMaVs+BBClwtfZSvDgtL//G/smwAc5oVK/UPu2Gu9tIaRgFmYFFKrmg3SyAjSrElf0TiJ1v8fYA==}
    engines: {node: '>=12'}
    cpu: [ia32]
    os: [win32]

  '@esbuild/win32-ia32@0.23.1':
    resolution: {integrity: sha512-BcaL0Vn6QwCwre3Y717nVHZbAa4UBEigzFm6VdsVdT/MbZ38xoj1X9HPkZhbmaBGUD1W8vxAfffbDe8bA6AKnQ==}
    engines: {node: '>=18'}
    cpu: [ia32]
    os: [win32]

  '@esbuild/win32-ia32@0.24.0':
    resolution: {integrity: sha512-vQW36KZolfIudCcTnaTpmLQ24Ha1RjygBo39/aLkM2kmjkWmZGEJ5Gn9l5/7tzXA42QGIoWbICfg6KLLkIw6yw==}
    engines: {node: '>=18'}
    cpu: [ia32]
    os: [win32]

  '@esbuild/win32-ia32@0.24.2':
    resolution: {integrity: sha512-q+iGUwfs8tncmFC9pcnD5IvRHAzmbwQ3GPS5/ceCyHdjXubwQWI12MKWSNSMYLJMq23/IUCvJMS76PDqXe1fxA==}
    engines: {node: '>=18'}
    cpu: [ia32]
    os: [win32]

  '@esbuild/win32-x64@0.18.20':
    resolution: {integrity: sha512-kTdfRcSiDfQca/y9QIkng02avJ+NCaQvrMejlsB3RRv5sE9rRoeBPISaZpKxHELzRxZyLvNts1P27W3wV+8geQ==}
    engines: {node: '>=12'}
    cpu: [x64]
    os: [win32]

  '@esbuild/win32-x64@0.21.5':
    resolution: {integrity: sha512-tQd/1efJuzPC6rCFwEvLtci/xNFcTZknmXs98FYDfGE4wP9ClFV98nyKrzJKVPMhdDnjzLhdUyMX4PsQAPjwIw==}
    engines: {node: '>=12'}
    cpu: [x64]
    os: [win32]

  '@esbuild/win32-x64@0.23.1':
    resolution: {integrity: sha512-BHpFFeslkWrXWyUPnbKm+xYYVYruCinGcftSBaa8zoF9hZO4BcSCFUvHVTtzpIY6YzUnYtuEhZ+C9iEXjxnasg==}
    engines: {node: '>=18'}
    cpu: [x64]
    os: [win32]

  '@esbuild/win32-x64@0.24.0':
    resolution: {integrity: sha512-7IAFPrjSQIJrGsK6flwg7NFmwBoSTyF3rl7If0hNUFQU4ilTsEPL6GuMuU9BfIWVVGuRnuIidkSMC+c0Otu8IA==}
    engines: {node: '>=18'}
    cpu: [x64]
    os: [win32]

  '@esbuild/win32-x64@0.24.2':
    resolution: {integrity: sha512-7VTgWzgMGvup6aSqDPLiW5zHaxYJGTO4OokMjIlrCtf+VpEL+cXKtCvg723iguPYI5oaUNdS+/V7OU2gvXVWEg==}
    engines: {node: '>=18'}
    cpu: [x64]
    os: [win32]

  '@eslint-community/eslint-utils@4.4.1':
    resolution: {integrity: sha512-s3O3waFUrMV8P/XaF/+ZTp1X9XBZW1a4B97ZnjQF2KYWaFD2A8KyFBsrsfSjEmjn3RGWAIuvlneuZm3CUK3jbA==}
    engines: {node: ^12.22.0 || ^14.17.0 || >=16.0.0}
    peerDependencies:
      eslint: ^6.0.0 || ^7.0.0 || >=8.0.0

  '@eslint-community/regexpp@4.12.1':
    resolution: {integrity: sha512-CCZCDJuduB9OUkFkY2IgppNZMi2lBQgD2qzwXkEia16cge2pijY/aXi96CJMquDMn3nJdlPV1A5KrJEXwfLNzQ==}
    engines: {node: ^12.0.0 || ^14.0.0 || >=16.0.0}

  '@eslint/eslintrc@2.1.4':
    resolution: {integrity: sha512-269Z39MS6wVJtsoUl10L60WdkhJVdPG24Q4eZTH3nnF6lpvSShEK3wQjDX9JRWAUPvPh7COouPpU9IrqaZFvtQ==}
    engines: {node: ^12.22.0 || ^14.17.0 || >=16.0.0}

  '@eslint/js@8.57.1':
    resolution: {integrity: sha512-d9zaMRSTIKDLhctzH12MtXvJKSSUhaHcjV+2Z+GK+EEY7XKpP5yR4x+N3TAcHTcu963nIr+TMcCb4DBCYX1z6Q==}
    engines: {node: ^12.22.0 || ^14.17.0 || >=16.0.0}

  '@humanwhocodes/config-array@0.13.0':
    resolution: {integrity: sha512-DZLEEqFWQFiyK6h5YIeynKx7JlvCYWL0cImfSRXZ9l4Sg2efkFGTuFf6vzXjK1cq6IYkU+Eg/JizXw+TD2vRNw==}
    engines: {node: '>=10.10.0'}
    deprecated: Use @eslint/config-array instead

  '@humanwhocodes/module-importer@1.0.1':
    resolution: {integrity: sha512-bxveV4V8v5Yb4ncFTT3rPSgZBOpCkjfK0y4oVVVJwIuDVBRMDXrPyXRL988i5ap9m9bnyEEjWfm5WkBmtffLfA==}
    engines: {node: '>=12.22'}

  '@humanwhocodes/object-schema@2.0.3':
    resolution: {integrity: sha512-93zYdMES/c1D69yZiKDBj0V24vqNzB/koF26KPaagAfd3P/4gUlh3Dys5ogAK+Exi9QyzlD8x/08Zt7wIKcDcA==}
    deprecated: Use @eslint/object-schema instead

  '@img/sharp-darwin-arm64@0.33.5':
    resolution: {integrity: sha512-UT4p+iz/2H4twwAoLCqfA9UH5pI6DggwKEGuaPy7nCVQ8ZsiY5PIcrRvD1DzuY3qYL07NtIQcWnBSY/heikIFQ==}
    engines: {node: ^18.17.0 || ^20.3.0 || >=21.0.0}
    cpu: [arm64]
    os: [darwin]

  '@img/sharp-darwin-x64@0.33.5':
    resolution: {integrity: sha512-fyHac4jIc1ANYGRDxtiqelIbdWkIuQaI84Mv45KvGRRxSAa7o7d1ZKAOBaYbnepLC1WqxfpimdeWfvqqSGwR2Q==}
    engines: {node: ^18.17.0 || ^20.3.0 || >=21.0.0}
    cpu: [x64]
    os: [darwin]

  '@img/sharp-libvips-darwin-arm64@1.0.4':
    resolution: {integrity: sha512-XblONe153h0O2zuFfTAbQYAX2JhYmDHeWikp1LM9Hul9gVPjFY427k6dFEcOL72O01QxQsWi761svJ/ev9xEDg==}
    cpu: [arm64]
    os: [darwin]

  '@img/sharp-libvips-darwin-x64@1.0.4':
    resolution: {integrity: sha512-xnGR8YuZYfJGmWPvmlunFaWJsb9T/AO2ykoP3Fz/0X5XV2aoYBPkX6xqCQvUTKKiLddarLaxpzNe+b1hjeWHAQ==}
    cpu: [x64]
    os: [darwin]

  '@img/sharp-libvips-linux-arm64@1.0.4':
    resolution: {integrity: sha512-9B+taZ8DlyyqzZQnoeIvDVR/2F4EbMepXMc/NdVbkzsJbzkUjhXv/70GQJ7tdLA4YJgNP25zukcxpX2/SueNrA==}
    cpu: [arm64]
    os: [linux]

  '@img/sharp-libvips-linux-arm@1.0.5':
    resolution: {integrity: sha512-gvcC4ACAOPRNATg/ov8/MnbxFDJqf/pDePbBnuBDcjsI8PssmjoKMAz4LtLaVi+OnSb5FK/yIOamqDwGmXW32g==}
    cpu: [arm]
    os: [linux]

  '@img/sharp-libvips-linux-s390x@1.0.4':
    resolution: {integrity: sha512-u7Wz6ntiSSgGSGcjZ55im6uvTrOxSIS8/dgoVMoiGE9I6JAfU50yH5BoDlYA1tcuGS7g/QNtetJnxA6QEsCVTA==}
    cpu: [s390x]
    os: [linux]

  '@img/sharp-libvips-linux-x64@1.0.4':
    resolution: {integrity: sha512-MmWmQ3iPFZr0Iev+BAgVMb3ZyC4KeFc3jFxnNbEPas60e1cIfevbtuyf9nDGIzOaW9PdnDciJm+wFFaTlj5xYw==}
    cpu: [x64]
    os: [linux]

  '@img/sharp-libvips-linuxmusl-arm64@1.0.4':
    resolution: {integrity: sha512-9Ti+BbTYDcsbp4wfYib8Ctm1ilkugkA/uscUn6UXK1ldpC1JjiXbLfFZtRlBhjPZ5o1NCLiDbg8fhUPKStHoTA==}
    cpu: [arm64]
    os: [linux]

  '@img/sharp-libvips-linuxmusl-x64@1.0.4':
    resolution: {integrity: sha512-viYN1KX9m+/hGkJtvYYp+CCLgnJXwiQB39damAO7WMdKWlIhmYTfHjwSbQeUK/20vY154mwezd9HflVFM1wVSw==}
    cpu: [x64]
    os: [linux]

  '@img/sharp-linux-arm64@0.33.5':
    resolution: {integrity: sha512-JMVv+AMRyGOHtO1RFBiJy/MBsgz0x4AWrT6QoEVVTyh1E39TrCUpTRI7mx9VksGX4awWASxqCYLCV4wBZHAYxA==}
    engines: {node: ^18.17.0 || ^20.3.0 || >=21.0.0}
    cpu: [arm64]
    os: [linux]

  '@img/sharp-linux-arm@0.33.5':
    resolution: {integrity: sha512-JTS1eldqZbJxjvKaAkxhZmBqPRGmxgu+qFKSInv8moZ2AmT5Yib3EQ1c6gp493HvrvV8QgdOXdyaIBrhvFhBMQ==}
    engines: {node: ^18.17.0 || ^20.3.0 || >=21.0.0}
    cpu: [arm]
    os: [linux]

  '@img/sharp-linux-s390x@0.33.5':
    resolution: {integrity: sha512-y/5PCd+mP4CA/sPDKl2961b+C9d+vPAveS33s6Z3zfASk2j5upL6fXVPZi7ztePZ5CuH+1kW8JtvxgbuXHRa4Q==}
    engines: {node: ^18.17.0 || ^20.3.0 || >=21.0.0}
    cpu: [s390x]
    os: [linux]

  '@img/sharp-linux-x64@0.33.5':
    resolution: {integrity: sha512-opC+Ok5pRNAzuvq1AG0ar+1owsu842/Ab+4qvU879ippJBHvyY5n2mxF1izXqkPYlGuP/M556uh53jRLJmzTWA==}
    engines: {node: ^18.17.0 || ^20.3.0 || >=21.0.0}
    cpu: [x64]
    os: [linux]

  '@img/sharp-linuxmusl-arm64@0.33.5':
    resolution: {integrity: sha512-XrHMZwGQGvJg2V/oRSUfSAfjfPxO+4DkiRh6p2AFjLQztWUuY/o8Mq0eMQVIY7HJ1CDQUJlxGGZRw1a5bqmd1g==}
    engines: {node: ^18.17.0 || ^20.3.0 || >=21.0.0}
    cpu: [arm64]
    os: [linux]

  '@img/sharp-linuxmusl-x64@0.33.5':
    resolution: {integrity: sha512-WT+d/cgqKkkKySYmqoZ8y3pxx7lx9vVejxW/W4DOFMYVSkErR+w7mf2u8m/y4+xHe7yY9DAXQMWQhpnMuFfScw==}
    engines: {node: ^18.17.0 || ^20.3.0 || >=21.0.0}
    cpu: [x64]
    os: [linux]

  '@img/sharp-wasm32@0.33.5':
    resolution: {integrity: sha512-ykUW4LVGaMcU9lu9thv85CbRMAwfeadCJHRsg2GmeRa/cJxsVY9Rbd57JcMxBkKHag5U/x7TSBpScF4U8ElVzg==}
    engines: {node: ^18.17.0 || ^20.3.0 || >=21.0.0}
    cpu: [wasm32]

  '@img/sharp-win32-ia32@0.33.5':
    resolution: {integrity: sha512-T36PblLaTwuVJ/zw/LaH0PdZkRz5rd3SmMHX8GSmR7vtNSP5Z6bQkExdSK7xGWyxLw4sUknBuugTelgw2faBbQ==}
    engines: {node: ^18.17.0 || ^20.3.0 || >=21.0.0}
    cpu: [ia32]
    os: [win32]

  '@img/sharp-win32-x64@0.33.5':
    resolution: {integrity: sha512-MpY/o8/8kj+EcnxwvrP4aTJSWw/aZ7JIGR4aBeZkZw5B7/Jn+tY9/VNwtcoGmdT7GfggGIU4kygOMSbYnOrAbg==}
    engines: {node: ^18.17.0 || ^20.3.0 || >=21.0.0}
    cpu: [x64]
    os: [win32]

  '@isaacs/cliui@8.0.2':
    resolution: {integrity: sha512-O8jcjabXaleOG9DQ0+ARXWZBTfnP4WNAqzuiJK7ll44AmxGKv/J2M4TPjxjY3znBCfvBXFzucm1twdyFybFqEA==}
    engines: {node: '>=12'}

  '@jest/schemas@29.6.3':
    resolution: {integrity: sha512-mo5j5X+jIZmJQveBKeS/clAueipV7KgiX1vMgCxam1RNYiqE1w62n0/tJJnHtjW8ZHcQco5gY85jA3mi0L+nSA==}
    engines: {node: ^14.15.0 || ^16.10.0 || >=18.0.0}

  '@jridgewell/gen-mapping@0.3.5':
    resolution: {integrity: sha512-IzL8ZoEDIBRWEzlCcRhOaCupYyN5gdIK+Q6fbFdPDg6HqX6jpkItn7DFIpW9LQzXG6Df9sA7+OKnq0qlz/GaQg==}
    engines: {node: '>=6.0.0'}

  '@jridgewell/resolve-uri@3.1.2':
    resolution: {integrity: sha512-bRISgCIjP20/tbWSPWMEi54QVPRZExkuD9lJL+UIxUKtwVJA8wW1Trb1jMs1RFXo1CBTNZ/5hpC9QvmKWdopKw==}
    engines: {node: '>=6.0.0'}

  '@jridgewell/set-array@1.2.1':
    resolution: {integrity: sha512-R8gLRTZeyp03ymzP/6Lil/28tGeGEzhx1q2k703KGWRAI1VdvPIXdG70VJc2pAMw3NA6JKL5hhFu1sJX0Mnn/A==}
    engines: {node: '>=6.0.0'}

  '@jridgewell/source-map@0.3.6':
    resolution: {integrity: sha512-1ZJTZebgqllO79ue2bm3rIGud/bOe0pP5BjSRCRxxYkEZS8STV7zN84UBbiYu7jy+eCKSnVIUgoWWE/tt+shMQ==}

  '@jridgewell/sourcemap-codec@1.5.0':
    resolution: {integrity: sha512-gv3ZRaISU3fjPAgNsriBRqGWQL6quFx04YMPW/zD8XMLsU32mhCCbfbO6KZFLjvYpCZ8zyDEgqsgf+PwPaM7GQ==}

  '@jridgewell/trace-mapping@0.3.25':
    resolution: {integrity: sha512-vNk6aEwybGtawWmy/PzwnGDOjCkLWSD2wqvjGGAgOAwCGWySYXfYoxt00IJkTF+8Lb57DwOb3Aa0o9CApepiYQ==}

  '@microsoft/tsdoc-config@0.16.2':
    resolution: {integrity: sha512-OGiIzzoBLgWWR0UdRJX98oYO+XKGf7tiK4Zk6tQ/E4IJqGCe7dvkTvgDZV5cFJUzLGDOjeAXrnZoA6QkVySuxw==}

  '@microsoft/tsdoc@0.14.2':
    resolution: {integrity: sha512-9b8mPpKrfeGRuhFH5iO1iwCLeIIsV6+H1sRfxbkoGXIyQE2BTsPd9zqSqQJ+pv5sJ/hT5M1zvOFL02MnEezFug==}

  '@next/env@15.0.3':
    resolution: {integrity: sha512-t9Xy32pjNOvVn2AS+Utt6VmyrshbpfUMhIjFO60gI58deSo/KgLOp31XZ4O+kY/Is8WAGYwA5gR7kOb1eORDBA==}

  '@next/eslint-plugin-next@15.0.3':
    resolution: {integrity: sha512-3Ln/nHq2V+v8uIaxCR6YfYo7ceRgZNXfTd3yW1ukTaFbO+/I8jNakrjYWODvG9BuR2v5kgVtH/C8r0i11quOgw==}

  '@next/swc-darwin-arm64@15.0.3':
    resolution: {integrity: sha512-s3Q/NOorCsLYdCKvQlWU+a+GeAd3C8Rb3L1YnetsgwXzhc3UTWrtQpB/3eCjFOdGUj5QmXfRak12uocd1ZiiQw==}
    engines: {node: '>= 10'}
    cpu: [arm64]
    os: [darwin]

  '@next/swc-darwin-x64@15.0.3':
    resolution: {integrity: sha512-Zxl/TwyXVZPCFSf0u2BNj5sE0F2uR6iSKxWpq4Wlk/Sv9Ob6YCKByQTkV2y6BCic+fkabp9190hyrDdPA/dNrw==}
    engines: {node: '>= 10'}
    cpu: [x64]
    os: [darwin]

  '@next/swc-linux-arm64-gnu@15.0.3':
    resolution: {integrity: sha512-T5+gg2EwpsY3OoaLxUIofmMb7ohAUlcNZW0fPQ6YAutaWJaxt1Z1h+8zdl4FRIOr5ABAAhXtBcpkZNwUcKI2fw==}
    engines: {node: '>= 10'}
    cpu: [arm64]
    os: [linux]

  '@next/swc-linux-arm64-musl@15.0.3':
    resolution: {integrity: sha512-WkAk6R60mwDjH4lG/JBpb2xHl2/0Vj0ZRu1TIzWuOYfQ9tt9NFsIinI1Epma77JVgy81F32X/AeD+B2cBu/YQA==}
    engines: {node: '>= 10'}
    cpu: [arm64]
    os: [linux]

  '@next/swc-linux-x64-gnu@15.0.3':
    resolution: {integrity: sha512-gWL/Cta1aPVqIGgDb6nxkqy06DkwJ9gAnKORdHWX1QBbSZZB+biFYPFti8aKIQL7otCE1pjyPaXpFzGeG2OS2w==}
    engines: {node: '>= 10'}
    cpu: [x64]
    os: [linux]

  '@next/swc-linux-x64-musl@15.0.3':
    resolution: {integrity: sha512-QQEMwFd8r7C0GxQS62Zcdy6GKx999I/rTO2ubdXEe+MlZk9ZiinsrjwoiBL5/57tfyjikgh6GOU2WRQVUej3UA==}
    engines: {node: '>= 10'}
    cpu: [x64]
    os: [linux]

  '@next/swc-win32-arm64-msvc@15.0.3':
    resolution: {integrity: sha512-9TEp47AAd/ms9fPNgtgnT7F3M1Hf7koIYYWCMQ9neOwjbVWJsHZxrFbI3iEDJ8rf1TDGpmHbKxXf2IFpAvheIQ==}
    engines: {node: '>= 10'}
    cpu: [arm64]
    os: [win32]

  '@next/swc-win32-x64-msvc@15.0.3':
    resolution: {integrity: sha512-VNAz+HN4OGgvZs6MOoVfnn41kBzT+M+tB+OK4cww6DNyWS6wKaDpaAm/qLeOUbnMh0oVx1+mg0uoYARF69dJyA==}
    engines: {node: '>= 10'}
    cpu: [x64]
    os: [win32]

  '@nicolo-ribaudo/eslint-scope-5-internals@5.1.1-v1':
    resolution: {integrity: sha512-54/JRvkLIzzDWshCWfuhadfrfZVPiElY8Fcgmg1HroEly/EDSszzhBAsarCux+D/kOslTRquNzuyGSmUSTTHGg==}

  '@nodelib/fs.scandir@2.1.5':
    resolution: {integrity: sha512-vq24Bq3ym5HEQm2NKCr3yXDwjc7vTsEThRDnkp2DK9p1uqLR+DHurm/NOTo0KG7HYHU7eppKZj3MyqYuMBf62g==}
    engines: {node: '>= 8'}

  '@nodelib/fs.scandir@4.0.1':
    resolution: {integrity: sha512-vAkI715yhnmiPupY+dq+xenu5Tdf2TBQ66jLvBIcCddtz+5Q8LbMKaf9CIJJreez8fQ8fgaY+RaywQx8RJIWpw==}
    engines: {node: '>=18.18.0'}

  '@nodelib/fs.stat@2.0.5':
    resolution: {integrity: sha512-RkhPPp2zrqDAQA/2jNhnztcPAlv64XdhIp7a7454A5ovI7Bukxgt7MX7udwAu3zg1DcpPU0rz3VV1SeaqvY4+A==}
    engines: {node: '>= 8'}

  '@nodelib/fs.stat@4.0.0':
    resolution: {integrity: sha512-ctr6bByzksKRCV0bavi8WoQevU6plSp2IkllIsEqaiKe2mwNNnaluhnRhcsgGZHrrHk57B3lf95MkLMO3STYcg==}
    engines: {node: '>=18.18.0'}

  '@nodelib/fs.walk@1.2.8':
    resolution: {integrity: sha512-oGB+UxlgWcgQkgwo8GcEGwemoTFt3FIO9ababBmaGwXIoBKZ+GTy0pP185beGg7Llih/NSHSV2XAs1lnznocSg==}
    engines: {node: '>= 8'}

  '@nodelib/fs.walk@3.0.1':
    resolution: {integrity: sha512-nIh/M6Kh3ZtOmlY00DaUYB4xeeV6F3/ts1l29iwl3/cfyY/OuCfUx+v08zgx8TKPTifXRcjjqVQ4KB2zOYSbyw==}
    engines: {node: '>=18.18.0'}

  '@nolyfill/is-core-module@1.0.39':
    resolution: {integrity: sha512-nn5ozdjYQpUCZlWGuxcJY/KpxkWQs4DcbMCmKojjyrYDEAGy4Ce19NN4v5MduafTwJlbKc99UA8YhSVqq9yPZA==}
    engines: {node: '>=12.4.0'}

  '@pivanov/utils@0.0.1':
    resolution: {integrity: sha512-JQ/pXeG9/Yq3UuwH2Xp4F6bSAIDGzbxT0Vrg/82tMi3Yp+Ps9AYzjSDE+zfvBRqc7J11V6MMonUrWj4+2dYgrg==}
    peerDependencies:
      react: '>=18'
      react-dom: '>=18'

  '@pkgjs/parseargs@0.11.0':
    resolution: {integrity: sha512-+1VkjdD0QBLPodGrJUeqarH8VAIvQODIbwh9XpP5Syisf7YoQgsJKPNFoqqLQlu+VQ/tVSshMR6loPMn8U+dPg==}
    engines: {node: '>=14'}

  '@pkgr/core@0.1.1':
    resolution: {integrity: sha512-cq8o4cWH0ibXh9VGi5P20Tu9XF/0fFXl9EUinr9QfTM7a7p0oTA4iJRCQWppXR1Pg8dSM0UCItCkPwsk9qWWYA==}
    engines: {node: ^12.20.0 || ^14.18.0 || >=16.0.0}

  '@pnpm/config.env-replace@1.1.0':
    resolution: {integrity: sha512-htyl8TWnKL7K/ESFa1oW2UB5lVDxuF5DpM7tBi6Hu2LNL3mWkIzNLG6N4zoCUP1lCKNxWy/3iu8mS8MvToGd6w==}
    engines: {node: '>=12.22.0'}

  '@pnpm/network.ca-file@1.0.2':
    resolution: {integrity: sha512-YcPQ8a0jwYU9bTdJDpXjMi7Brhkr1mXsXrUJvjqM2mQDgkRiz8jFaQGOdaLxgjtUfQgZhKy/O3cG/YwmgKaxLA==}
    engines: {node: '>=12.22.0'}

  '@pnpm/npm-conf@2.3.1':
    resolution: {integrity: sha512-c83qWb22rNRuB0UaVCI0uRPNRr8Z0FWnEIvT47jiHAmOIUHbBOg5XvV7pM5x+rKn9HRpjxquDbXYSXr3fAKFcw==}
    engines: {node: '>=12'}

  '@polka/url@1.0.0-next.28':
    resolution: {integrity: sha512-8LduaNlMZGwdZ6qWrKlfa+2M4gahzFkprZiAt2TF8uS0qQgBizKXpXURqvTJ4WtmupWxaLqjRb2UCTe72mu+Aw==}

  '@preact/signals-core@1.8.0':
    resolution: {integrity: sha512-OBvUsRZqNmjzCZXWLxkZfhcgT+Fk8DDcT/8vD6a1xhDemodyy87UJRJfASMuSD8FaAIeGgGm85ydXhm7lr4fyA==}

  '@preact/signals@1.3.1':
    resolution: {integrity: sha512-nNvSF2O7RDzxp1Rm7SkA5QhN1a2kN8pGE8J5o6UjgDof0F0Vlg6d6HUUVxxqZ1uJrN9xnH2DpL6rpII3Es0SsQ==}
    peerDependencies:
      preact: 10.x

  '@remix-run/react@2.15.0':
    resolution: {integrity: sha512-puqDbi9N/WfaUhzDnw2pACXtCB7ukrtFJ9ILwpEuhlaTBpjefifJ89igokW+tt1ePphIFMivAm/YspcbZdCQsA==}
    engines: {node: '>=18.0.0'}
    peerDependencies:
      react: ^18.0.0
      react-dom: ^18.0.0
      typescript: ^5.1.0
    peerDependenciesMeta:
      typescript:
        optional: true

  '@remix-run/router@1.21.0':
    resolution: {integrity: sha512-xfSkCAchbdG5PnbrKqFWwia4Bi61nH+wm8wLEqfHDyp7Y3dZzgqS2itV8i4gAq9pC2HsTpwyBC6Ds8VHZ96JlA==}
    engines: {node: '>=14.0.0'}

  '@remix-run/server-runtime@2.15.0':
    resolution: {integrity: sha512-FuM8vAg1sPskf4wn0ivbuj/7s9Qdh2wnKu+sVXqYz0a95gH5b73TuMzk6n3NMSkFVKKc6+UmlG1WLYre7L2LTg==}
    engines: {node: '>=18.0.0'}
    peerDependencies:
      typescript: ^5.1.0
    peerDependenciesMeta:
      typescript:
        optional: true

  '@rollup/pluginutils@5.1.3':
    resolution: {integrity: sha512-Pnsb6f32CD2W3uCaLZIzDmeFyQ2b8UWMFI7xtwUezpcGBDVDW6y9XgAWIlARiGAo6eNF5FK5aQTr0LFyNyqq5A==}
    engines: {node: '>=14.0.0'}
    peerDependencies:
      rollup: ^1.20.0||^2.0.0||^3.0.0||^4.0.0
    peerDependenciesMeta:
      rollup:
        optional: true

  '@rollup/rollup-android-arm-eabi@4.28.0':
    resolution: {integrity: sha512-wLJuPLT6grGZsy34g4N1yRfYeouklTgPhH1gWXCYspenKYD0s3cR99ZevOGw5BexMNywkbV3UkjADisozBmpPQ==}
    cpu: [arm]
    os: [android]

  '@rollup/rollup-android-arm64@4.28.0':
    resolution: {integrity: sha512-eiNkznlo0dLmVG/6wf+Ifi/v78G4d4QxRhuUl+s8EWZpDewgk7PX3ZyECUXU0Zq/Ca+8nU8cQpNC4Xgn2gFNDA==}
    cpu: [arm64]
    os: [android]

  '@rollup/rollup-darwin-arm64@4.28.0':
    resolution: {integrity: sha512-lmKx9yHsppblnLQZOGxdO66gT77bvdBtr/0P+TPOseowE7D9AJoBw8ZDULRasXRWf1Z86/gcOdpBrV6VDUY36Q==}
    cpu: [arm64]
    os: [darwin]

  '@rollup/rollup-darwin-x64@4.28.0':
    resolution: {integrity: sha512-8hxgfReVs7k9Js1uAIhS6zq3I+wKQETInnWQtgzt8JfGx51R1N6DRVy3F4o0lQwumbErRz52YqwjfvuwRxGv1w==}
    cpu: [x64]
    os: [darwin]

  '@rollup/rollup-freebsd-arm64@4.28.0':
    resolution: {integrity: sha512-lA1zZB3bFx5oxu9fYud4+g1mt+lYXCoch0M0V/xhqLoGatbzVse0wlSQ1UYOWKpuSu3gyN4qEc0Dxf/DII1bhQ==}
    cpu: [arm64]
    os: [freebsd]

  '@rollup/rollup-freebsd-x64@4.28.0':
    resolution: {integrity: sha512-aI2plavbUDjCQB/sRbeUZWX9qp12GfYkYSJOrdYTL/C5D53bsE2/nBPuoiJKoWp5SN78v2Vr8ZPnB+/VbQ2pFA==}
    cpu: [x64]
    os: [freebsd]

  '@rollup/rollup-linux-arm-gnueabihf@4.28.0':
    resolution: {integrity: sha512-WXveUPKtfqtaNvpf0iOb0M6xC64GzUX/OowbqfiCSXTdi/jLlOmH0Ba94/OkiY2yTGTwteo4/dsHRfh5bDCZ+w==}
    cpu: [arm]
    os: [linux]

  '@rollup/rollup-linux-arm-musleabihf@4.28.0':
    resolution: {integrity: sha512-yLc3O2NtOQR67lI79zsSc7lk31xjwcaocvdD1twL64PK1yNaIqCeWI9L5B4MFPAVGEVjH5k1oWSGuYX1Wutxpg==}
    cpu: [arm]
    os: [linux]

  '@rollup/rollup-linux-arm64-gnu@4.28.0':
    resolution: {integrity: sha512-+P9G9hjEpHucHRXqesY+3X9hD2wh0iNnJXX/QhS/J5vTdG6VhNYMxJ2rJkQOxRUd17u5mbMLHM7yWGZdAASfcg==}
    cpu: [arm64]
    os: [linux]

  '@rollup/rollup-linux-arm64-musl@4.28.0':
    resolution: {integrity: sha512-1xsm2rCKSTpKzi5/ypT5wfc+4bOGa/9yI/eaOLW0oMs7qpC542APWhl4A37AENGZ6St6GBMWhCCMM6tXgTIplw==}
    cpu: [arm64]
    os: [linux]

  '@rollup/rollup-linux-powerpc64le-gnu@4.28.0':
    resolution: {integrity: sha512-zgWxMq8neVQeXL+ouSf6S7DoNeo6EPgi1eeqHXVKQxqPy1B2NvTbaOUWPn/7CfMKL7xvhV0/+fq/Z/J69g1WAQ==}
    cpu: [ppc64]
    os: [linux]

  '@rollup/rollup-linux-riscv64-gnu@4.28.0':
    resolution: {integrity: sha512-VEdVYacLniRxbRJLNtzwGt5vwS0ycYshofI7cWAfj7Vg5asqj+pt+Q6x4n+AONSZW/kVm+5nklde0qs2EUwU2g==}
    cpu: [riscv64]
    os: [linux]

  '@rollup/rollup-linux-s390x-gnu@4.28.0':
    resolution: {integrity: sha512-LQlP5t2hcDJh8HV8RELD9/xlYtEzJkm/aWGsauvdO2ulfl3QYRjqrKW+mGAIWP5kdNCBheqqqYIGElSRCaXfpw==}
    cpu: [s390x]
    os: [linux]

  '@rollup/rollup-linux-x64-gnu@4.28.0':
    resolution: {integrity: sha512-Nl4KIzteVEKE9BdAvYoTkW19pa7LR/RBrT6F1dJCV/3pbjwDcaOq+edkP0LXuJ9kflW/xOK414X78r+K84+msw==}
    cpu: [x64]
    os: [linux]

  '@rollup/rollup-linux-x64-musl@4.28.0':
    resolution: {integrity: sha512-eKpJr4vBDOi4goT75MvW+0dXcNUqisK4jvibY9vDdlgLx+yekxSm55StsHbxUsRxSTt3JEQvlr3cGDkzcSP8bw==}
    cpu: [x64]
    os: [linux]

  '@rollup/rollup-win32-arm64-msvc@4.28.0':
    resolution: {integrity: sha512-Vi+WR62xWGsE/Oj+mD0FNAPY2MEox3cfyG0zLpotZdehPFXwz6lypkGs5y38Jd/NVSbOD02aVad6q6QYF7i8Bg==}
    cpu: [arm64]
    os: [win32]

  '@rollup/rollup-win32-ia32-msvc@4.28.0':
    resolution: {integrity: sha512-kN/Vpip8emMLn/eOza+4JwqDZBL6MPNpkdaEsgUtW1NYN3DZvZqSQrbKzJcTL6hd8YNmFTn7XGWMwccOcJBL0A==}
    cpu: [ia32]
    os: [win32]

  '@rollup/rollup-win32-x64-msvc@4.28.0':
    resolution: {integrity: sha512-Bvno2/aZT6usSa7lRDL2+hMjVAGjuqaymF1ApZm31JXzniR/hvr14jpU+/z4X6Gt5BPlzosscyJZGUvguXIqeQ==}
    cpu: [x64]
    os: [win32]

  '@rtsao/scc@1.1.0':
    resolution: {integrity: sha512-zt6OdqaDoOnJ1ZYsCYGt9YmWzDXl4vQdKTyJev62gFhRGKdx7mcT54V9KIjg+d2wi9EXsPvAPKe7i7WjfVWB8g==}

  '@rushstack/eslint-patch@1.10.4':
    resolution: {integrity: sha512-WJgX9nzTqknM393q1QJDJmoW28kUfEnybeTfVNcNAPnIx210RXm2DiXiHzfNPJNIUUb1tJnz/l4QGtJ30PgWmA==}

  '@sinclair/typebox@0.27.8':
    resolution: {integrity: sha512-+Fj43pSMwJs4KRrH/938Uf+uAELIgVBmQzg/q1YG10djyfA3TnrU8N8XzqCh/okZdszqBQTZf96idMfE5lnwTA==}

  '@sindresorhus/is@5.6.0':
    resolution: {integrity: sha512-TV7t8GKYaJWsn00tFDqBw8+Uqmr8A0fRU1tvTQhyZzGv0sJCGRQL3JGMI3ucuKo3XIZdUP+Lx7/gh2t3lewy7g==}
    engines: {node: '>=14.16'}

  '@snyk/github-codeowners@1.1.0':
    resolution: {integrity: sha512-lGFf08pbkEac0NYgVf4hdANpAgApRjNByLXB+WBip3qj1iendOIyAwP2GKkKbQMNVy2r1xxDf0ssfWscoiC+Vw==}
    engines: {node: '>=8.10'}
    hasBin: true

  '@swc/counter@0.1.3':
    resolution: {integrity: sha512-e2BR4lsJkkRlKZ/qCHPw9ZaSxc0MVUd7gtbtaB7aMvHeJVYe8sOB8DBZkP2DtISHGSku9sCK6T6cnY0CtXrOCQ==}

  '@swc/helpers@0.5.13':
    resolution: {integrity: sha512-UoKGxQ3r5kYI9dALKJapMmuK+1zWM/H17Z1+iwnNmzcJRnfFuevZs375TA5rW31pu4BS4NoSy1fRsexDXfWn5w==}

  '@szmarczak/http-timer@5.0.1':
    resolution: {integrity: sha512-+PmQX0PiAYPMeVYe237LJAYvOMYW1j2rH5YROyS3b4CTVJum34HfRvKvAzozHAQG0TnHNdUfY9nCeUyRAs//cw==}
    engines: {node: '>=14.16'}

  '@types/babel__core@7.20.5':
    resolution: {integrity: sha512-qoQprZvz5wQFJwMDqeseRXWv3rqMvhgpbXFfVyWhbx9X47POIA6i/+dXefEmZKoAgOaTdaIgNSMqMIU61yRyzA==}

  '@types/babel__generator@7.6.8':
    resolution: {integrity: sha512-ASsj+tpEDsEiFr1arWrlN6V3mdfjRMZt6LtK/Vp/kreFLnr5QH5+DhvD5nINYZXzwJvXeGq+05iUXcAzVrqWtw==}

  '@types/babel__template@7.4.4':
    resolution: {integrity: sha512-h/NUaSyG5EyxBIp8YRxo4RMe2/qQgvyowRwVMzhYhBCONbW8PUsg4lkFMrhgZhUe5z3L3MiLDuvyJ/CaPa2A8A==}

  '@types/babel__traverse@7.20.6':
    resolution: {integrity: sha512-r1bzfrm0tomOI8g1SzvCaQHo6Lcv6zu0EA+W2kHrt8dyrHQxGzBBL4kdkzIS+jBMV+EYcMAEAqXqYaLJq5rOZg==}

  '@types/chrome@0.0.281':
    resolution: {integrity: sha512-MH+8FFrJ1POZwKnKRBa+jZcVp+yCFxes6PYKvgFd0qLTzoQe+TdejC3dkA8gSs8UGjFKrKzu4AkZypmswv0NOg==}

  '@types/cookie@0.6.0':
    resolution: {integrity: sha512-4Kh9a6B2bQciAhf7FSuMRRkUWecJgJu9nPnx3yzpsfXX/c50REIqpHY4C82bXP90qrLtXtkDxTZosYO3UpOwlA==}

  '@types/estree@1.0.6':
    resolution: {integrity: sha512-AYnb1nQyY49te+VRAVgmzfcgjYS91mY5P0TKUDCLEM+gNnA+3T6rWITXRLYCpahpqSQbN5cE+gHpnPyXjHWxcw==}

  '@types/filesystem@0.0.36':
    resolution: {integrity: sha512-vPDXOZuannb9FZdxgHnqSwAG/jvdGM8Wq+6N4D/d80z+D4HWH+bItqsZaVRQykAn6WEVeEkLm2oQigyHtgb0RA==}

  '@types/filewriter@0.0.33':
    resolution: {integrity: sha512-xFU8ZXTw4gd358lb2jw25nxY9QAgqn2+bKKjKOYfNCzN4DKCFetK7sPtrlpg66Ywe3vWY9FNxprZawAh9wfJ3g==}

  '@types/har-format@1.2.16':
    resolution: {integrity: sha512-fluxdy7ryD3MV6h8pTfTYpy/xQzCFC7m89nOH9y94cNqJ1mDIDPut7MnRHI3F6qRmh/cT2fUjG1MLdCNb4hE9A==}

  '@types/history@4.7.11':
    resolution: {integrity: sha512-qjDJRrmvBMiTx+jyLxvLfJU7UznFuokDv4f3WRuriHKERccVpFU+8XMQUAbDzoiJCsmexxRExQeMwwCdamSKDA==}

  '@types/http-cache-semantics@4.0.4':
    resolution: {integrity: sha512-1m0bIFVc7eJWyve9S0RnuRgcQqF/Xd5QsUZAZeQFr1Q3/p9JWoQQEqmVy+DPTNpGXwhgIetAoYF8JSc33q29QA==}

  '@types/json-schema@7.0.15':
    resolution: {integrity: sha512-5+fP8P8MFNC+AyZCDxrB2pkZFPGzqQWUzpSeuuVLvm8VMcorNYavBqoFcxK8bQz4Qsbn4oUEEem4wDLfcysGHA==}

  '@types/json5@0.0.29':
    resolution: {integrity: sha512-dRLjCWHYg4oaA77cxO64oO+7JwCwnIzkZPdrrC71jQmQtlhM556pwKo5bUzqvZndkVbeFLIIi+9TC40JNF5hNQ==}

  '@types/minimatch@3.0.5':
    resolution: {integrity: sha512-Klz949h02Gz2uZCMGwDUSDS1YBlTdDDgbWHi+81l29tQALUtvz4rAYi5uoVhE5Lagoq6DeqAUlbrHvW/mXDgdQ==}

  '@types/node@20.17.10':
    resolution: {integrity: sha512-/jrvh5h6NXhEauFFexRin69nA0uHJ5gwk4iDivp/DeoEua3uwCUto6PC86IpRITBOs4+6i2I56K5x5b6WYGXHA==}

  '@types/node@22.10.2':
    resolution: {integrity: sha512-Xxr6BBRCAOQixvonOye19wnzyDiUtTeqldOOmj3CkeblonbccA12PFwlufvRdrpjXxqnmUaeiU5EOA+7s5diUQ==}

  '@types/normalize-package-data@2.4.4':
    resolution: {integrity: sha512-37i+OaWTh9qeK4LSHPsyRC7NahnGotNuZvjLSgcPzblpHB3rrCJxAOgI5gCdKm7coonsaX1Of0ILiTcnZjbfxA==}

  '@types/prop-types@15.7.13':
    resolution: {integrity: sha512-hCZTSvwbzWGvhqxp/RqVqwU999pBf2vp7hzIjiYOsl8wqOmUxkQ6ddw1cV3l8811+kdUFus/q4d1Y3E3SyEifA==}

  '@types/react-dom@18.0.9':
    resolution: {integrity: sha512-qnVvHxASt/H7i+XG1U1xMiY5t+IHcPGUK7TDMDzom08xa7e86eCeKOiLZezwCKVxJn6NEiiy2ekgX8aQssjIKg==}

  '@types/react-router@5.1.20':
    resolution: {integrity: sha512-jGjmu/ZqS7FjSH6owMcD5qpq19+1RS9DeVRqfl1FeBMxTDQAGwlMWOcs52NDoXaNKyG3d1cYQFMs9rCrb88o9Q==}

  '@types/react@18.3.12':
    resolution: {integrity: sha512-D2wOSq/d6Agt28q7rSI3jhU7G6aiuzljDGZ2hTZHIkrTLUI+AF3WMeKkEZ9nN2fkBAlcktT6vcZjDFiIhMYEQw==}

  '@types/semver@7.5.8':
    resolution: {integrity: sha512-I8EUhyrgfLrcTkzV3TSsGyl1tSuPrEDzr0yd5m90UgNxQkyDXULk3b6MlQqTCpZpNtWe1K0hzclnZkTcLBe2UQ==}

  '@types/webextension-polyfill@0.10.0':
    resolution: {integrity: sha512-If4EcaHzYTqcbNMp/FdReVdRmLL/Te42ivnJII551bYjhX19bWem5m14FERCqdJA732OloGuxCRvLBvcMGsn4A==}

  '@typescript-eslint/eslint-plugin@6.0.0':
    resolution: {integrity: sha512-xuv6ghKGoiq856Bww/yVYnXGsKa588kY3M0XK7uUW/3fJNNULKRfZfSBkMTSpqGG/8ZCXCadfh8G/z/B4aqS/A==}
    engines: {node: ^16.0.0 || >=18.0.0}
    peerDependencies:
      '@typescript-eslint/parser': ^6.0.0 || ^6.0.0-alpha
      eslint: ^7.0.0 || ^8.0.0
      typescript: '*'
    peerDependenciesMeta:
      typescript:
        optional: true

  '@typescript-eslint/eslint-plugin@7.18.0':
    resolution: {integrity: sha512-94EQTWZ40mzBc42ATNIBimBEDltSJ9RQHCC8vc/PDbxi4k8dVwUAv4o98dk50M1zB+JGFxp43FP7f8+FP8R6Sw==}
    engines: {node: ^18.18.0 || >=20.0.0}
    peerDependencies:
      '@typescript-eslint/parser': ^7.0.0
      eslint: ^8.56.0
      typescript: '*'
    peerDependenciesMeta:
      typescript:
        optional: true

  '@typescript-eslint/parser@6.0.0':
    resolution: {integrity: sha512-TNaufYSPrr1U8n+3xN+Yp9g31vQDJqhXzzPSHfQDLcaO4tU+mCfODPxCwf4H530zo7aUBE3QIdxCXamEnG04Tg==}
    engines: {node: ^16.0.0 || >=18.0.0}
    peerDependencies:
      eslint: ^7.0.0 || ^8.0.0
      typescript: '*'
    peerDependenciesMeta:
      typescript:
        optional: true

  '@typescript-eslint/parser@7.18.0':
    resolution: {integrity: sha512-4Z+L8I2OqhZV8qA132M4wNL30ypZGYOQVBfMgxDH/K5UX0PNqTu1c6za9ST5r9+tavvHiTWmBnKzpCJ/GlVFtg==}
    engines: {node: ^18.18.0 || >=20.0.0}
    peerDependencies:
      eslint: ^8.56.0
      typescript: '*'
    peerDependenciesMeta:
      typescript:
        optional: true

  '@typescript-eslint/scope-manager@5.62.0':
    resolution: {integrity: sha512-VXuvVvZeQCQb5Zgf4HAxc04q5j+WrNAtNh9OwCsCgpKqESMTu3tF/jhZ3xG6T4NZwWl65Bg8KuS2uEvhSfLl0w==}
    engines: {node: ^12.22.0 || ^14.17.0 || >=16.0.0}

  '@typescript-eslint/scope-manager@6.0.0':
    resolution: {integrity: sha512-o4q0KHlgCZTqjuaZ25nw5W57NeykZT9LiMEG4do/ovwvOcPnDO1BI5BQdCsUkjxFyrCL0cSzLjvIMfR9uo7cWg==}
    engines: {node: ^16.0.0 || >=18.0.0}

  '@typescript-eslint/scope-manager@7.18.0':
    resolution: {integrity: sha512-jjhdIE/FPF2B7Z1uzc6i3oWKbGcHb87Qw7AWj6jmEqNOfDFbJWtjt/XfwCpvNkpGWlcJaog5vTR+VV8+w9JflA==}
    engines: {node: ^18.18.0 || >=20.0.0}

  '@typescript-eslint/type-utils@6.0.0':
    resolution: {integrity: sha512-ah6LJvLgkoZ/pyJ9GAdFkzeuMZ8goV6BH7eC9FPmojrnX9yNCIsfjB+zYcnex28YO3RFvBkV6rMV6WpIqkPvoQ==}
    engines: {node: ^16.0.0 || >=18.0.0}
    peerDependencies:
      eslint: ^7.0.0 || ^8.0.0
      typescript: '*'
    peerDependenciesMeta:
      typescript:
        optional: true

  '@typescript-eslint/type-utils@7.18.0':
    resolution: {integrity: sha512-XL0FJXuCLaDuX2sYqZUUSOJ2sG5/i1AAze+axqmLnSkNEVMVYLF+cbwlB2w8D1tinFuSikHmFta+P+HOofrLeA==}
    engines: {node: ^18.18.0 || >=20.0.0}
    peerDependencies:
      eslint: ^8.56.0
      typescript: '*'
    peerDependenciesMeta:
      typescript:
        optional: true

  '@typescript-eslint/types@5.62.0':
    resolution: {integrity: sha512-87NVngcbVXUahrRTqIK27gD2t5Cu1yuCXxbLcFtCzZGlfyVWWh8mLHkoxzjsB6DDNnvdL+fW8MiwPEJyGJQDgQ==}
    engines: {node: ^12.22.0 || ^14.17.0 || >=16.0.0}

  '@typescript-eslint/types@6.0.0':
    resolution: {integrity: sha512-Zk9KDggyZM6tj0AJWYYKgF0yQyrcnievdhG0g5FqyU3Y2DRxJn4yWY21sJC0QKBckbsdKKjYDV2yVrrEvuTgxg==}
    engines: {node: ^16.0.0 || >=18.0.0}

  '@typescript-eslint/types@7.18.0':
    resolution: {integrity: sha512-iZqi+Ds1y4EDYUtlOOC+aUmxnE9xS/yCigkjA7XpTKV6nCBd3Hp/PRGGmdwnfkV2ThMyYldP1wRpm/id99spTQ==}
    engines: {node: ^18.18.0 || >=20.0.0}

  '@typescript-eslint/typescript-estree@5.62.0':
    resolution: {integrity: sha512-CmcQ6uY7b9y694lKdRB8FEel7JbU/40iSAPomu++SjLMntB+2Leay2LO6i8VnJk58MtE9/nQSFIH6jpyRWyYzA==}
    engines: {node: ^12.22.0 || ^14.17.0 || >=16.0.0}
    peerDependencies:
      typescript: '*'
    peerDependenciesMeta:
      typescript:
        optional: true

  '@typescript-eslint/typescript-estree@6.0.0':
    resolution: {integrity: sha512-2zq4O7P6YCQADfmJ5OTDQTP3ktajnXIRrYAtHM9ofto/CJZV3QfJ89GEaM2BNGeSr1KgmBuLhEkz5FBkS2RQhQ==}
    engines: {node: ^16.0.0 || >=18.0.0}
    peerDependencies:
      typescript: '*'
    peerDependenciesMeta:
      typescript:
        optional: true

  '@typescript-eslint/typescript-estree@7.18.0':
    resolution: {integrity: sha512-aP1v/BSPnnyhMHts8cf1qQ6Q1IFwwRvAQGRvBFkWlo3/lH29OXA3Pts+c10nxRxIBrDnoMqzhgdwVe5f2D6OzA==}
    engines: {node: ^18.18.0 || >=20.0.0}
    peerDependencies:
      typescript: '*'
    peerDependenciesMeta:
      typescript:
        optional: true

  '@typescript-eslint/utils@5.62.0':
    resolution: {integrity: sha512-n8oxjeb5aIbPFEtmQxQYOLI0i9n5ySBEY/ZEHHZqKQSFnxio1rv6dthascc9dLuwrL0RC5mPCxB7vnAVGAYWAQ==}
    engines: {node: ^12.22.0 || ^14.17.0 || >=16.0.0}
    peerDependencies:
      eslint: ^6.0.0 || ^7.0.0 || ^8.0.0

  '@typescript-eslint/utils@6.0.0':
    resolution: {integrity: sha512-SOr6l4NB6HE4H/ktz0JVVWNXqCJTOo/mHnvIte1ZhBQ0Cvd04x5uKZa3zT6tiodL06zf5xxdK8COiDvPnQ27JQ==}
    engines: {node: ^16.0.0 || >=18.0.0}
    peerDependencies:
      eslint: ^7.0.0 || ^8.0.0

  '@typescript-eslint/utils@7.18.0':
    resolution: {integrity: sha512-kK0/rNa2j74XuHVcoCZxdFBMF+aq/vH83CXAOHieC+2Gis4mF8jJXT5eAfyD3K0sAxtPuwxaIOIOvhwzVDt/kw==}
    engines: {node: ^18.18.0 || >=20.0.0}
    peerDependencies:
      eslint: ^8.56.0

  '@typescript-eslint/visitor-keys@5.62.0':
    resolution: {integrity: sha512-07ny+LHRzQXepkGg6w0mFY41fVUNBrL2Roj/++7V1txKugfjm/Ci/qSND03r2RhlJhJYMcTn9AhhSSqQp0Ysyw==}
    engines: {node: ^12.22.0 || ^14.17.0 || >=16.0.0}

  '@typescript-eslint/visitor-keys@6.0.0':
    resolution: {integrity: sha512-cvJ63l8c0yXdeT5POHpL0Q1cZoRcmRKFCtSjNGJxPkcP571EfZMcNbzWAc7oK3D1dRzm/V5EwtkANTZxqvuuUA==}
    engines: {node: ^16.0.0 || >=18.0.0}

  '@typescript-eslint/visitor-keys@7.18.0':
    resolution: {integrity: sha512-cDF0/Gf81QpY3xYyJKDV14Zwdmid5+uuENhjH2EqFaF0ni+yAyq/LzMaIJdhNJXZI7uLzwIlA+V7oWoyn6Curg==}
    engines: {node: ^18.18.0 || >=20.0.0}

  '@ungap/structured-clone@1.2.0':
    resolution: {integrity: sha512-zuVdFrMJiuCDQUMCzQaD6KL28MjnqqN8XnAqiEq9PNm/hCPTSGfrXCOfwj1ow4LFb/tNymJPwsNbVePc1xFqrQ==}

  '@vercel/analytics@1.4.1':
    resolution: {integrity: sha512-ekpL4ReX2TH3LnrRZTUKjHHNpNy9S1I7QmS+g/RQXoSUQ8ienzosuX7T9djZ/s8zPhBx1mpHP/Rw5875N+zQIQ==}
    peerDependencies:
      '@remix-run/react': ^2
      '@sveltejs/kit': ^1 || ^2
      next: '>= 13'
      react: ^18 || ^19 || ^19.0.0-rc
      svelte: '>= 4'
      vue: ^3
      vue-router: ^4
    peerDependenciesMeta:
      '@remix-run/react':
        optional: true
      '@sveltejs/kit':
        optional: true
      next:
        optional: true
      react:
        optional: true
      svelte:
        optional: true
      vue:
        optional: true
      vue-router:
        optional: true

  '@vercel/speed-insights@1.1.0':
    resolution: {integrity: sha512-rAXxuhhO4mlRGC9noa5F7HLMtGg8YF1zAN6Pjd1Ny4pII4cerhtwSG4vympbCl+pWkH7nBS9kVXRD4FAn54dlg==}
    peerDependencies:
      '@sveltejs/kit': ^1 || ^2
      next: '>= 13'
      react: ^18 || ^19 || ^19.0.0-rc
      svelte: '>= 4'
      vue: ^3
      vue-router: ^4
    peerDependenciesMeta:
      '@sveltejs/kit':
        optional: true
      next:
        optional: true
      react:
        optional: true
      svelte:
        optional: true
      vue:
        optional: true
      vue-router:
        optional: true

  '@vercel/style-guide@6.0.0':
    resolution: {integrity: sha512-tu0wFINGz91EPwaT5VjSqUwbvCY9pvLach7SPG4XyfJKPU9Vku2TFa6+AyzJ4oroGbo9fK+TQhIFHrnFl0nCdg==}
    engines: {node: '>=18.18'}
    peerDependencies:
      '@next/eslint-plugin-next': '>=12.3.0 <15.0.0-0'
      eslint: '>=8.48.0 <9'
      prettier: '>=3.0.0 <4'
      typescript: '>=4.8.0 <6'
    peerDependenciesMeta:
      '@next/eslint-plugin-next':
        optional: true
      eslint:
        optional: true
      prettier:
        optional: true
      typescript:
        optional: true

  '@vitejs/plugin-react@4.3.1':
    resolution: {integrity: sha512-m/V2syj5CuVnaxcUJOQRel/Wr31FFXRFlnOoq1TVtkCxsY5veGMTEmpWHndrhB2U8ScHtCQB1e+4hWYExQc6Lg==}
    engines: {node: ^14.18.0 || >=16.0.0}
    peerDependencies:
      vite: ^4.2.0 || ^5.0.0

  '@vitejs/plugin-react@4.3.4':
    resolution: {integrity: sha512-SCCPBJtYLdE8PX/7ZQAs1QAZ8Jqwih+0VBLum1EGqmCCQal+MIUqLCzj3ZUy8ufbC0cAM4LRlSTm7IQJwWT4ug==}
    engines: {node: ^14.18.0 || >=16.0.0}
    peerDependencies:
      vite: ^4.2.0 || ^5.0.0 || ^6.0.0

  '@vitest/expect@1.0.0':
    resolution: {integrity: sha512-EbqHCSzQhAY8Su/uLsMCDXkC26LyqQO54kAqJy/DubBqwpRre1iMzvDMPWx+YPfNIN3w7/ydKaJWjH6qRoz0fA==}

  '@vitest/runner@1.0.0':
    resolution: {integrity: sha512-1CaYs4knCexozpGxNiT89foiIxidOdU220QpU6CKMN0qU05e3K5XNH8f4pW9KyXH37o1Zin1cLHkoLr/k7NyrQ==}

  '@vitest/snapshot@1.0.0':
    resolution: {integrity: sha512-kAcQJGsaHMBLrY0QC6kMe7S+JgiMielX2qHqgWFxlUir5IVekJGokJcYTzoOp+MRN1Gue3Q6H5fZD4aC0XHloA==}

  '@vitest/spy@1.0.0':
    resolution: {integrity: sha512-k2gZwSi7nkwcYMj1RNgb45jNUDV/opAGlsVvcmYrRXu2QljMSlyAa0Yut+n3S39XoEKp0I4ggVLABj0xVInynw==}

  '@vitest/utils@1.0.0':
    resolution: {integrity: sha512-r9JhgaP2bUYSnKE9w0aNblCIK8SKpDhXfJgE4TzjDNq3G40Abo5WXJBEKYAteq5p+OWedSFUg6GirNOlH7pN7Q==}

  '@web3-storage/multipart-parser@1.0.0':
    resolution: {integrity: sha512-BEO6al7BYqcnfX15W2cnGR+Q566ACXAT9UQykORCWW80lmkpWsnEob6zJS1ZVBKsSJC8+7vJkHwlp+lXG1UCdw==}

  acorn-jsx@5.3.2:
    resolution: {integrity: sha512-rq9s+JNhf0IChjtDXxllJ7g41oZk5SlXtp0LHwyA5cejwn7vKmKp4pPri6YEePv2PU65sAsegbXtIinmDFDXgQ==}
    peerDependencies:
      acorn: ^6.0.0 || ^7.0.0 || ^8.0.0

  acorn-walk@8.3.4:
    resolution: {integrity: sha512-ueEepnujpqee2o5aIYnvHU6C0A42MNdsIDeqy5BydrkuC5R1ZuUFnm27EeFJGoEHJQgn3uleRvmTXaJgfXbt4g==}
    engines: {node: '>=0.4.0'}

  acorn@8.14.0:
    resolution: {integrity: sha512-cl669nCJTZBsL97OF4kUQm5g5hC2uihk0NxY3WENAC0TYdILVkAyHymAntgxGkl7K+t0cXIrH5siy5S4XkFycA==}
    engines: {node: '>=0.4.0'}
    hasBin: true

  adm-zip@0.5.16:
    resolution: {integrity: sha512-TGw5yVi4saajsSEgz25grObGHEUaDrniwvA2qwSC060KfqGPdglhvPMA2lPIoxs3PQIItj2iag35fONcQqgUaQ==}
    engines: {node: '>=12.0'}

  aggregate-error@3.1.0:
    resolution: {integrity: sha512-4I7Td01quW/RpocfNayFdFVk1qSuoh0E7JrbRJ16nH01HhKFQ88INq9Sd+nd72zqRySlr9BmDA8xlEJ6vJMrYA==}
    engines: {node: '>=8'}

  ajv@6.12.6:
    resolution: {integrity: sha512-j3fVLgvTo527anyYyJOGTYJbG+vnnQYvE0m5mmkc1TK+nxAppkCLMIL0aZ4dblVCNoGShhm+kzE4ZUykBoMg4g==}

  ajv@8.17.1:
    resolution: {integrity: sha512-B/gBuNg5SiMTrPkC+A2+cW0RszwxYmn6VYxB/inlBStS5nx6xHIt/ehKRhIMhqusl7a8LjQoZnjCs5vhwxOQ1g==}

  ansi-align@3.0.1:
    resolution: {integrity: sha512-IOfwwBF5iczOjp/WeY4YxyjqAFMQoZufdQWDd19SEExbVLNXqvpzSJ/M7Za4/sCPmQ0+GRquoA7bGcINcxew6w==}

  ansi-regex@5.0.1:
    resolution: {integrity: sha512-quJQXlTSUGL2LH9SUXo8VwsY4soanhgo6LNSm84E1LBcE8s3O0wpdiRzyR9z/ZZJMlMWv37qOOb9pdJlMUEKFQ==}
    engines: {node: '>=8'}

  ansi-regex@6.1.0:
    resolution: {integrity: sha512-7HSX4QQb4CspciLpVFwyRe79O3xsIZDDLER21kERQ71oaPodF8jL725AgJMFAYbooIqolJoRLuM81SpeUkpkvA==}
    engines: {node: '>=12'}

  ansi-styles@3.2.1:
    resolution: {integrity: sha512-VT0ZI6kZRdTh8YyJw3SMbYm/u+NqfsAxEpWO0Pf9sq8/e94WxxOpPKx9FR1FlyCtOVDNOQ+8ntlqFxiRc+r5qA==}
    engines: {node: '>=4'}

  ansi-styles@4.3.0:
    resolution: {integrity: sha512-zbB9rCJAT1rbjiVDb2hqKFHNYLxgtk8NURxZ3IZwD3F6NtxbXZQCnnSi1Lkx+IDohdPlFp222wVALIheZJQSEg==}
    engines: {node: '>=8'}

  ansi-styles@5.2.0:
    resolution: {integrity: sha512-Cxwpt2SfTzTtXcfOlzGEee8O+c+MmUgGrNiBcXnuWxuFJHe6a5Hz7qwhwe5OgaSYI0IJvkLqWX1ASG+cJOkEiA==}
    engines: {node: '>=10'}

  ansi-styles@6.2.1:
    resolution: {integrity: sha512-bN798gFfQX+viw3R7yrGWRqnrN2oRkEkUjjl4JNn4E8GxxbjtG3FbrEIIY3l8/hrwUwIeCZvi4QuOTP4MErVug==}
    engines: {node: '>=12'}

  any-promise@1.3.0:
    resolution: {integrity: sha512-7UvmKalWRt1wgjL1RrGxoSJW/0QZFIegpeGvZG9kjp8vrRu55XTHbwnqq2GpXm9uLbcuhxm3IqX9OB4MZR1b2A==}

  anymatch@3.1.3:
    resolution: {integrity: sha512-KMReFUr0B4t+D+OBkjR3KYqvocp2XaSzO55UcB6mgQMd3KbcE+mWTyvVV7D/zsdEbNnV6acZUutkiHQXvTr1Rw==}
    engines: {node: '>= 8'}

  archiver-utils@2.1.0:
    resolution: {integrity: sha512-bEL/yUb/fNNiNTuUz979Z0Yg5L+LzLxGJz8x79lYmR54fmTIb6ob/hNQgkQnIUDWIFjZVQwl9Xs356I6BAMHfw==}
    engines: {node: '>= 6'}

  archiver-utils@3.0.4:
    resolution: {integrity: sha512-KVgf4XQVrTjhyWmx6cte4RxonPLR9onExufI1jhvw/MQ4BB6IsZD5gT8Lq+u/+pRkWna/6JoHpiQioaqFP5Rzw==}
    engines: {node: '>= 10'}

  archiver@5.3.2:
    resolution: {integrity: sha512-+25nxyyznAXF7Nef3y0EbBeqmGZgeN/BxHX29Rs39djAfaFalmQ89SE6CWyDCHzGL0yt/ycBtNOmGTW0FyGWNw==}
    engines: {node: '>= 10'}

  arg@5.0.2:
    resolution: {integrity: sha512-PYjyFOLKQ9y57JvQ6QLo8dAgNqswh8M1RMJYdQduT6xbWSgK36P/Z/v+p888pM69jMMfS8Xd8F6I1kQ/I9HUGg==}

  argparse@2.0.1:
    resolution: {integrity: sha512-8+9WqebbFzpX9OR+Wa6O29asIogeRMzcGtAINdpMHHyAg10f05aSFVBbcEqGf/PXw1EjAZ+q2/bEBg3DvurK3Q==}

  aria-query@5.3.2:
    resolution: {integrity: sha512-COROpnaoap1E2F000S62r6A60uHZnmlvomhfyT2DlTcrY1OrBKn2UhH7qn5wTC9zMvD0AY7csdPSNwKP+7WiQw==}
    engines: {node: '>= 0.4'}

  array-buffer-byte-length@1.0.1:
    resolution: {integrity: sha512-ahC5W1xgou+KTXix4sAO8Ki12Q+jf4i0+tmk3sC+zgcynshkHxzpXdImBehiUYKKKDwvfFiJl1tZt6ewscS1Mg==}
    engines: {node: '>= 0.4'}

  array-differ@4.0.0:
    resolution: {integrity: sha512-Q6VPTLMsmXZ47ENG3V+wQyZS1ZxXMxFyYzA+Z/GMrJ6yIutAIEf9wTyroTzmGjNfox9/h3GdGBCVh43GVFx4Uw==}
    engines: {node: ^12.20.0 || ^14.13.1 || >=16.0.0}

  array-includes@3.1.8:
    resolution: {integrity: sha512-itaWrbYbqpGXkGhZPGUulwnhVf5Hpy1xiCFsGqyIGglbBxmG5vSjxQen3/WGOjPpNEv1RtBLKxbmVXm8HpJStQ==}
    engines: {node: '>= 0.4'}

  array-union@2.1.0:
    resolution: {integrity: sha512-HGyxoOTYUyCM6stUe6EJgnd4EoewAI7zMdfqO+kGjnlZmBDz/cR5pf8r/cR4Wq60sL/p0IkcjUEEPwS3GFrIyw==}
    engines: {node: '>=8'}

  array-union@3.0.1:
    resolution: {integrity: sha512-1OvF9IbWwaeiM9VhzYXVQacMibxpXOMYVNIvMtKRyX9SImBXpKcFr8XvFDeEslCyuH/t6KRt7HEO94AlP8Iatw==}
    engines: {node: '>=12'}

  array.prototype.findlast@1.2.5:
    resolution: {integrity: sha512-CVvd6FHg1Z3POpBLxO6E6zr+rSKEQ9L6rZHAaY7lLfhKsWYUBBOuMs0e9o24oopj6H+geRCX0YJ+TJLBK2eHyQ==}
    engines: {node: '>= 0.4'}

  array.prototype.findlastindex@1.2.5:
    resolution: {integrity: sha512-zfETvRFA8o7EiNn++N5f/kaCw221hrpGsDmcpndVupkPzEc1Wuf3VgC0qby1BbHs7f5DVYjgtEU2LLh5bqeGfQ==}
    engines: {node: '>= 0.4'}

  array.prototype.flat@1.3.2:
    resolution: {integrity: sha512-djYB+Zx2vLewY8RWlNCUdHjDXs2XOgm602S9E7P/UpHgfeHL00cRiIF+IN/G/aUJ7kGPb6yO/ErDI5V2s8iycA==}
    engines: {node: '>= 0.4'}

  array.prototype.flatmap@1.3.2:
    resolution: {integrity: sha512-Ewyx0c9PmpcsByhSW4r+9zDU7sGjFc86qf/kKtuSCRdhfbk0SNLLkaT5qvcHnRGgc5NP/ly/y+qkXkqONX54CQ==}
    engines: {node: '>= 0.4'}

  array.prototype.tosorted@1.1.4:
    resolution: {integrity: sha512-p6Fx8B7b7ZhL/gmUsAy0D15WhvDccw3mnGNbZpi3pmeJdxtWsj2jEaI4Y6oo3XiHfzuSgPwKc04MYt6KgvC/wA==}
    engines: {node: '>= 0.4'}

  arraybuffer.prototype.slice@1.0.3:
    resolution: {integrity: sha512-bMxMKAjg13EBSVscxTaYA4mRc5t1UAXa2kXiGTNfZ079HIWXEkKmkgFrh/nJqamaLSrXO5H4WFFkPEaLJWbs3A==}
    engines: {node: '>= 0.4'}

  assertion-error@1.1.0:
    resolution: {integrity: sha512-jgsaNduz+ndvGyFt3uSuWqvy4lCnIJiovtouQN5JZHOKCS2QuhEdbcQHFhVksz2N2U9hXJo8odG7ETyWlEeuDw==}

  ast-types-flow@0.0.8:
    resolution: {integrity: sha512-OH/2E5Fg20h2aPrbe+QL8JZQFko0YZaF+j4mnQ7BGhfavO7OpSLa8a0y9sBwomHdSbkhTS8TQNayBfnW5DwbvQ==}

  async-lock@1.4.1:
    resolution: {integrity: sha512-Az2ZTpuytrtqENulXwO3GGv1Bztugx6TT37NIo7imr/Qo0gsYiGtSdBa2B6fsXhTpVZDNfu1Qn3pk531e3q+nQ==}

  async@3.2.6:
    resolution: {integrity: sha512-htCUDlxyyCLMgaM3xXg0C0LW2xqfuQ6p05pCEIsXuyQ+a1koYKTuBMzRNwmybfLgvJDMd0r1LTn4+E0Ti6C2AA==}

  at-least-node@1.0.0:
    resolution: {integrity: sha512-+q/t7Ekv1EDY2l6Gda6LLiX14rU9TV20Wa3ofeQmwPFZbOMo9DXrLbOjFaaclkXKWidIaopwAObQDqwWtGUjqg==}
    engines: {node: '>= 4.0.0'}

  autoprefixer@10.4.20:
    resolution: {integrity: sha512-XY25y5xSv/wEoqzDyXXME4AFfkZI0P23z6Fs3YgymDnKJkCGOnkL0iTxCa85UTqaSgfcqyf3UA6+c7wUvx/16g==}
    engines: {node: ^10 || ^12 || >=14}
    hasBin: true
    peerDependencies:
      postcss: ^8.1.0

  available-typed-arrays@1.0.7:
    resolution: {integrity: sha512-wvUjBtSGN7+7SjNpq/9M2Tg350UZD3q62IFZLbRAR1bSMlCo1ZaeW+BJ+D090e4hIIZLBcTDWe4Mh4jvUDajzQ==}
    engines: {node: '>= 0.4'}

  axe-core@4.10.2:
    resolution: {integrity: sha512-RE3mdQ7P3FRSe7eqCWoeQ/Z9QXrtniSjp1wUjt5nRC3WIpz5rSCve6o3fsZ2aCpJtrZjSZgjwXAoTO5k4tEI0w==}
    engines: {node: '>=4'}

  axobject-query@4.1.0:
    resolution: {integrity: sha512-qIj0G9wZbMGNLjLmg1PT6v2mE9AH2zlnADJD/2tC6E00hgmhUOfEB6greHPAfLRSufHqROIUTkw6E+M3lH0PTQ==}
    engines: {node: '>= 0.4'}

  babel-plugin-react-compiler@19.0.0-beta-a7bf2bd-20241110:
    resolution: {integrity: sha512-WdxXtLxsV4gh/GlEK4fuFDGkcED0Wb9UJEBB6Uc1SFqRFEmJNFKboW+Z4NUS5gYrPImqrjh4IwHAmgS6ZBg4Cg==}

  balanced-match@1.0.2:
    resolution: {integrity: sha512-3oSeUO0TMV67hN1AmbXsK4yaqU7tjiHlbxRDZOpH0KW9+CeX4bRAaX0Anxt0tx2MrpRpWwQaPwIlISEJhYU5Pw==}

  base64-js@1.5.1:
    resolution: {integrity: sha512-AKpaYlHn8t4SVbOHCy+b5+KKgvR4vrsD8vbvrbiQJps7fKDTkjkDry6ji0rUJjC0kzbNePLwzxq8iypo41qeWA==}

  bestzip@2.2.1:
    resolution: {integrity: sha512-XdAb87RXqOqF7C6UgQG9IqpEHJvS6IOUo0bXWEAebjSSdhDjsbcqFKdHpn5Q7QHz2pGr3Zmw4wgG3LlzdyDz7w==}
    engines: {node: '>=10'}
    hasBin: true

  binary-extensions@2.3.0:
    resolution: {integrity: sha512-Ceh+7ox5qe7LJuLHoY0feh3pHuUDHAcRUeyL2VYghZwfpkNIy/+8Ocg0a3UuSoYzavmylwuLWQOf3hl0jjMMIw==}
    engines: {node: '>=8'}

  bippy@0.0.19:
    resolution: {integrity: sha512-xZ9JKYOkgtLjOVPo/wi7oU8JlDi9zIHwatG2zfuTMSCES3m+tf8XiCSBYUdQk2oIdn0AA2xsVtiIfI6z32TZ5g==}

  bippy@0.0.21:
    resolution: {integrity: sha512-E8WYEeiI6kxbxCS5k1un0crgMg3E9td4HrZNndBSJjoGs8/WZl31EyhKmOwVpuCCXNv1EymFueNHEWFgpknozw==}

  bippy@0.2.7:
    resolution: {integrity: sha512-LTCos3SmOJHrag0qF91tLUZMMw6wA+i15ESRBp71pvfNlTMYcxYoJHJ/pvFhd+29Wm5vfgVxBHV7kP5OKUUipg==}

  bl@4.1.0:
    resolution: {integrity: sha512-1W07cM9gS6DcLperZfFSj+bWLtaPGSOHWhPiGzXmvVJbRLdG82sH/Kn8EtW1VqWVA54AKf2h5k5BbnIbwF3h6w==}

  bluebird@3.7.2:
    resolution: {integrity: sha512-XpNj6GDQzdfW+r2Wnn7xiSAd7TM3jzkxGXBGTtWKuSXv1xUV+azxAm8jdWZN06QTQk+2N2XB9jRDkvbmQmcRtg==}

  boolbase@1.0.0:
    resolution: {integrity: sha512-JZOSA7Mo9sNGB8+UjSgzdLtokWAky1zbztM3WRLCbZ70/3cTANmQmOdR7y2g+J0e2WXywy1yS468tY+IruqEww==}

  boxen@7.1.1:
    resolution: {integrity: sha512-2hCgjEmP8YLWQ130n2FerGv7rYpfBmnmp9Uy2Le1vge6X3gZIfSmEzP5QTDElFxcvVcXlEn8Aq6MU/PZygIOog==}
    engines: {node: '>=14.16'}

  boxen@8.0.1:
    resolution: {integrity: sha512-F3PH5k5juxom4xktynS7MoFY+NUWH5LC4CnH11YB8NPew+HLpmBLCybSAEyb2F+4pRXhuhWqFesoQd6DAyc2hw==}
    engines: {node: '>=18'}

  brace-expansion@1.1.11:
    resolution: {integrity: sha512-iCuPHDFgrHX7H2vEI/5xpz07zSHB00TpugqhmYtVmMO6518mCuRMoOYFldEBl0g187ufozdaHgWKcYFb61qGiA==}

  brace-expansion@2.0.1:
    resolution: {integrity: sha512-XnAIvQ8eM+kC6aULx6wuQiwVsnzsi9d3WxzV3FpWTGA19F621kwdbsAcFKXgKUHZWsy+mY6iL1sHTxWEFCytDA==}

  braces@3.0.3:
    resolution: {integrity: sha512-yQbXgO/OSZVD2IsiLlro+7Hf6Q18EJrKSEsdoMzKePKXct3gvD8oLcOQdIzGupr5Fj+EDe8gO/lxc1BzfMpxvA==}
    engines: {node: '>=8'}

  browserslist@4.24.2:
    resolution: {integrity: sha512-ZIc+Q62revdMcqC6aChtW4jz3My3klmCO1fEmINZY/8J3EpBg5/A/D0AKmBveUh6pgoeycoMkVMko84tuYS+Gg==}
    engines: {node: ^6 || ^7 || ^8 || ^9 || ^10 || ^11 || ^12 || >=13.7}
    hasBin: true

  buffer-crc32@0.2.13:
    resolution: {integrity: sha512-VO9Ht/+p3SN7SKWqcrgEzjGbRSJYTx+Q1pTQC0wrWqHx0vpJraQ6GtHx8tvcg1rlK1byhU5gccxgOgj7B0TDkQ==}

  buffer-from@1.1.2:
    resolution: {integrity: sha512-E+XQCRwSbaaiChtv6k6Dwgc+bx+Bs6vuKJHHl5kox/BaKbhiXzqQOwK4cO22yElGp2OCmjwVhT3HmxgyPGnJfQ==}

  buffer@5.7.1:
    resolution: {integrity: sha512-EHcyIPBQ4BSGlvjB16k5KgAJ27CIsHY/2JBmCRReo48y9rQ3MaUzWX3KVlBa4U7MyX02HdVj0K7C3WaB3ju7FQ==}

  builtin-modules@3.3.0:
    resolution: {integrity: sha512-zhaCDicdLuWN5UbN5IMnFqNMhNfo919sH85y2/ea+5Yg9TsTkeZxpL+JLbp6cgYFS4sRLp3YV4S6yDuqVWHYOw==}
    engines: {node: '>=6'}

  bundle-name@4.1.0:
    resolution: {integrity: sha512-tjwM5exMg6BGRI+kNmTntNsvdZS1X8BFYS6tnJ2hdH0kVxM6/eVZ2xy+FqStSWvYmtfFMDLIxurorHwDKfDz5Q==}
    engines: {node: '>=18'}

  bundle-require@5.0.0:
    resolution: {integrity: sha512-GuziW3fSSmopcx4KRymQEJVbZUfqlCqcq7dvs6TYwKRZiegK/2buMxQTPs6MGlNv50wms1699qYO54R8XfRX4w==}
    engines: {node: ^12.20.0 || ^14.13.1 || >=16.0.0}
    peerDependencies:
      esbuild: '>=0.18'

  bunyan@1.8.15:
    resolution: {integrity: sha512-0tECWShh6wUysgucJcBAoYegf3JJoZWibxdqhTm7OHPeT42qdjkZ29QCMcKwbgU1kiH+auSIasNRXMLWXafXig==}
    engines: {'0': node >=0.10.0}
    hasBin: true

  busboy@1.6.0:
    resolution: {integrity: sha512-8SFQbg/0hQ9xy3UNTB0YEnsNBbWfhf7RtnzpL7TkBiTBRfrQ9Fxcnz7VJsleJpyp6rVLvXiuORqjlHi5q+PYuA==}
    engines: {node: '>=10.16.0'}

  cac@6.7.14:
    resolution: {integrity: sha512-b6Ilus+c3RrdDk+JhLKUAQfzzgLEPy6wcXqS7f/xe1EETvsDP6GORG7SFuOs6cID5YkqchW/LXZbX5bc8j7ZcQ==}
    engines: {node: '>=8'}

  cacheable-lookup@7.0.0:
    resolution: {integrity: sha512-+qJyx4xiKra8mZrcwhjMRMUhD5NR1R8esPkzIYxX96JiecFoxAXFuz/GpR3+ev4PE1WamHip78wV0vcmPQtp8w==}
    engines: {node: '>=14.16'}

  cacheable-request@10.2.14:
    resolution: {integrity: sha512-zkDT5WAF4hSSoUgyfg5tFIxz8XQK+25W/TLVojJTMKBaxevLBBtLxgqguAuVQB8PVW79FVjHcU+GJ9tVbDZ9mQ==}
    engines: {node: '>=14.16'}

  call-bind@1.0.7:
    resolution: {integrity: sha512-GHTSNSYICQ7scH7sZ+M2rFopRoLh8t2bLSW6BbgrtLsahOIB5iyAVJf9GjWK3cYTDaMj4XdBpM1cA6pIS0Kv2w==}
    engines: {node: '>= 0.4'}

  callsites@3.1.0:
    resolution: {integrity: sha512-P8BjAsXvZS+VIDUI11hHCQEv74YT67YUi5JJFNWIqL235sBmjX4+qx9Muvls5ivyNENctx46xQLQ3aTuE7ssaQ==}
    engines: {node: '>=6'}

  camelcase-css@2.0.1:
    resolution: {integrity: sha512-QOSvevhslijgYwRx6Rv7zKdMF8lbRmx+uQGx2+vDc+KI/eBnsy9kit5aj23AgGu3pa4t9AgwbnXWqS+iOY+2aA==}
    engines: {node: '>= 6'}

  camelcase@7.0.1:
    resolution: {integrity: sha512-xlx1yCK2Oc1APsPXDL2LdlNP6+uu8OCDdhOBSVT279M/S+y75O30C2VuD8T2ogdePBBl7PfPF4504tnLgX3zfw==}
    engines: {node: '>=14.16'}

  camelcase@8.0.0:
    resolution: {integrity: sha512-8WB3Jcas3swSvjIeA2yvCJ+Miyz5l1ZmB6HFb9R1317dt9LCQoswg/BGrmAmkWVEszSrrg4RwmO46qIm2OEnSA==}
    engines: {node: '>=16'}

  caniuse-lite@1.0.30001684:
    resolution: {integrity: sha512-G1LRwLIQjBQoyq0ZJGqGIJUXzJ8irpbjHLpVRXDvBEScFJ9b17sgK6vlx0GAJFE21okD7zXl08rRRUfq6HdoEQ==}

  chai@4.5.0:
    resolution: {integrity: sha512-RITGBfijLkBddZvnn8jdqoTypxvqbOLYQkGGxXzeFjVHvudaPw0HNFD9x928/eUwYWd2dPCugVqspGALTZZQKw==}
    engines: {node: '>=4'}

  chalk@2.4.2:
    resolution: {integrity: sha512-Mti+f9lpJNcwF4tWV8/OrTTtF1gZi+f8FqlyAdouralcFWFQWF2+NgCHShjkCb+IFBLq9buZwE1xckQU4peSuQ==}
    engines: {node: '>=4'}

  chalk@4.1.2:
    resolution: {integrity: sha512-oKnbhFyRIXpUuez8iBMmyEa4nbj4IOQyuhc/wy9kY7/WVPcwIO9VA668Pu8RkO7+0G76SLROeyw9CpQ061i4mA==}
    engines: {node: '>=10'}

  chalk@5.3.0:
    resolution: {integrity: sha512-dLitG79d+GV1Nb/VYcCDFivJeK1hiukt9QjRNVOsUtTy1rR1YJsmpGGTZ3qJos+uw7WmWF4wUwBd9jxjocFC2w==}
    engines: {node: ^12.17.0 || ^14.13 || >=16.0.0}

  charenc@0.0.2:
    resolution: {integrity: sha512-yrLQ/yVUFXkzg7EDQsPieE/53+0RlaWTs+wBrvW36cyilJ2SaDWfl4Yj7MtLTXleV9uEKefbAGUPv2/iWSooRA==}

  check-error@1.0.3:
    resolution: {integrity: sha512-iKEoDYaRmd1mxM90a2OEfWhjsjPpYPuQ+lMYsoxB126+t8fw7ySEO48nmDg5COTjxDI65/Y2OWpeEHk3ZOe8zg==}

  chokidar@3.6.0:
    resolution: {integrity: sha512-7VT13fmjotKpGipCW9JEQAusEPE+Ei8nl6/g4FBAmIm0GOOLMua9NDDo/DWp0ZAxCr3cPq5ZpBqmPAQgDda2Pw==}
    engines: {node: '>= 8.10.0'}

  chrome-launcher@1.1.0:
    resolution: {integrity: sha512-rJYWeEAERwWIr3c3mEVXwNiODPEdMRlRxHc47B1qHPOolHZnkj7rMv1QSUfPoG6MgatWj5AxSpnKKR4QEwEQIQ==}
    engines: {node: '>=12.13.0'}
    hasBin: true

  ci-info@3.9.0:
    resolution: {integrity: sha512-NIxF55hv4nSqQswkAeiOi1r83xy8JldOFDTWiug55KBu9Jnblncd2U6ViHmYgHf01TPZS77NJBhBMKdWj9HQMQ==}
    engines: {node: '>=8'}

  ci-info@4.1.0:
    resolution: {integrity: sha512-HutrvTNsF48wnxkzERIXOe5/mlcfFcbfCmwcg6CJnizbSue78AbDt+1cgl26zwn61WFxhcPykPfZrbqjGmBb4A==}
    engines: {node: '>=8'}

  clean-regexp@1.0.0:
    resolution: {integrity: sha512-GfisEZEJvzKrmGWkvfhgzcz/BllN1USeqD2V6tg14OAOgaCD2Z/PUEuxnAZ/nPvmaHRG7a8y77p1T/IRQ4D1Hw==}
    engines: {node: '>=4'}

  clean-stack@2.2.0:
    resolution: {integrity: sha512-4diC9HaTE+KRAMWhDhrGOECgWZxoevMc5TlkObMqNSsVU62PYzXZ/SMTjzyGAFF1YusgxGcSWTEXBhp0CPwQ1A==}
    engines: {node: '>=6'}

  cli-boxes@3.0.0:
    resolution: {integrity: sha512-/lzGpEWL/8PfI0BmBOPRwp0c/wFNX1RdUML3jK/RcSBA9T8mZDdQpqYBKtCFTOfQbwPqWEOpjqW+Fnayc0969g==}
    engines: {node: '>=10'}

  client-only@0.0.1:
    resolution: {integrity: sha512-IV3Ou0jSMzZrd3pZ48nLkT9DA7Ag1pnPzaiQhpW7c3RbcqqzvzzVu+L8gfqMp/8IM2MQtSiqaCxrrcfu8I8rMA==}

  cliui@7.0.4:
    resolution: {integrity: sha512-OcRE68cOsVMXp1Yvonl/fzkQOyjLSu/8bhPDfQt0e0/Eb283TKP20Fs2MqoPsr9SwA595rRCA+QMzYc9nBP+JQ==}

  clone@1.0.4:
    resolution: {integrity: sha512-JQHZ2QMW6l3aH/j6xCqQThY/9OH4D/9ls34cgkUBiEeocRTU04tHfKPBsUK1PqZCUQM7GiA0IIXJSuXHI64Kbg==}
    engines: {node: '>=0.8'}

  clsx@2.1.1:
    resolution: {integrity: sha512-eYm0QWBtUrBWZWG0d386OGAw16Z995PiOVo2B7bjWSbHedGl5e0ZWaq65kOGgUSNesEIDkB9ISbTg/JK9dhCZA==}
    engines: {node: '>=6'}

  color-convert@1.9.3:
    resolution: {integrity: sha512-QfAUtd+vFdAtFQcC8CCyYt1fYWxSqAiK2cSD6zDB8N3cpsEBAvRxp9zOGg6G/SHHJYAT88/az/IuDGALsNVbGg==}

  color-convert@2.0.1:
    resolution: {integrity: sha512-RRECPsj7iu/xb5oKYcsFHSppFNnsj/52OVTRKb4zP5onXwVF3zVmmToNcOfGC+CRDpfK/U584fMg38ZHCaElKQ==}
    engines: {node: '>=7.0.0'}

  color-name@1.1.3:
    resolution: {integrity: sha512-72fSenhMw2HZMTVHeCA9KCmpEIbzWiQsjN+BHcBbS9vr1mtt+vJjPdksIBNUmKAW8TFUDPJK5SUU3QhE9NEXDw==}

  color-name@1.1.4:
    resolution: {integrity: sha512-dOy+3AuW3a2wNbZHIuMZpTcgjGuLU/uBL/ubcZF9OXbDo8ff4O8yVp5Bf0efS8uEoYo5q4Fx7dY9OgQGXgAsQA==}

  color-string@1.9.1:
    resolution: {integrity: sha512-shrVawQFojnZv6xM40anx4CkoDP+fZsw/ZerEMsW/pyzsRbElpsL/DBVW7q3ExxwusdNXI3lXpuhEZkzs8p5Eg==}

  color@4.2.3:
    resolution: {integrity: sha512-1rXeuUUiGGrykh+CeBdu5Ie7OJwinCgQY0bc7GCRxy5xVHy+moaqkpL/jqQq0MtQOeYcrqEz4abc5f0KtU7W4A==}
    engines: {node: '>=12.5.0'}

  commander@2.20.3:
    resolution: {integrity: sha512-GpVkmM8vF2vQUkj2LvZmD35JxeJOLCwJ9cUkugyk2nuhbv3+mJvpLYYt+0+USMxE+oj+ey/lJEnhZw75x/OMcQ==}

  commander@2.9.0:
    resolution: {integrity: sha512-bmkUukX8wAOjHdN26xj5c4ctEV22TQ7dQYhSmuckKhToXrkUn0iIaolHdIxYYqD55nhpSPA9zPQ1yP57GdXP2A==}
    engines: {node: '>= 0.6.x'}

  commander@4.1.1:
    resolution: {integrity: sha512-NOKm8xhkzAjzFx8B2v5OAHT+u5pRQc2UCa2Vq9jYL/31o2wi9mxBA7LIFs3sV5VSC49z6pEhfbMULvShKj26WA==}
    engines: {node: '>= 6'}

  commander@9.5.0:
    resolution: {integrity: sha512-KRs7WVDKg86PWiuAqhDrAQnTXZKraVcCc6vFdL14qrZ/DcWwuRo7VoiYXalXO7S5GKpqYiVEwCbgFDfxNHKJBQ==}
    engines: {node: ^12.20.0 || >=14}

  compress-commons@4.1.2:
    resolution: {integrity: sha512-D3uMHtGc/fcO1Gt1/L7i1e33VOvD4A9hfQLP+6ewd+BvG/gQ84Yh4oftEhAdjSMgBgwGL+jsppT7JYNpo6MHHg==}
    engines: {node: '>= 10'}

  concat-map@0.0.1:
    resolution: {integrity: sha512-/Srv4dswyQNBfohGpz9o6Yb3Gz3SrUDqBH5rTuhGR7ahtlbYKnVxw2bCFMRljaA7EXHaXZ8wsHdodFvbkhKmqg==}

  concat-stream@1.6.2:
    resolution: {integrity: sha512-27HBghJxjiZtIk3Ycvn/4kbJk/1uZuJFfuPEns6LaEvpvG1f0hTea8lilrouyo9mVc2GWdcEZ8OLoGmSADlrCw==}
    engines: {'0': node >= 0.8}

  confbox@0.1.8:
    resolution: {integrity: sha512-RMtmw0iFkeR4YV+fUOSucriAQNb9g8zFR52MWCtl+cCZOFRNL6zeB395vPzFhEjjn4fMxXudmELnl/KF/WrK6w==}

  config-chain@1.1.13:
    resolution: {integrity: sha512-qj+f8APARXHrM0hraqXYb2/bOVSV4PvJQlNZ/DVj0QrmNM2q2euizkeuVckQ57J+W0mRH6Hvi+k50M4Jul2VRQ==}

  configstore@6.0.0:
    resolution: {integrity: sha512-cD31W1v3GqUlQvbBCGcXmd2Nj9SvLDOP1oQ0YFuLETufzSPaKp11rYBsSOm7rCsW3OnIRAFM3OxRhceaXNYHkA==}
    engines: {node: '>=12'}

  consola@3.2.3:
    resolution: {integrity: sha512-I5qxpzLv+sJhTVEoLYNcTW+bThDCPsit0vLNKShZx6rLtpilNpmmeTPaeqJb9ZE9dV3DGaeby6Vuhrw38WjeyQ==}
    engines: {node: ^14.18.0 || >=16.10.0}

  convert-source-map@2.0.0:
    resolution: {integrity: sha512-Kvp459HrV2FEJ1CAsi1Ku+MY3kasH19TFykTz2xWmMeq6bk2NU3XXvfJ+Q61m0xktWwt+1HSYf3JZsTms3aRJg==}

  cookie@0.6.0:
    resolution: {integrity: sha512-U71cyTamuh1CRNCfpGY6to28lxvNwPG4Guz/EVjgf3Jmzv0vlDp1atT9eS5dDjMYHucpHbWns6Lwf3BKz6svdw==}
    engines: {node: '>= 0.6'}

  core-js-compat@3.39.0:
    resolution: {integrity: sha512-VgEUx3VwlExr5no0tXlBt+silBvhTryPwCXRI2Id1PN8WTKu7MreethvddqOubrYxkFdv/RnYrqlv1sFNAUelw==}

  core-util-is@1.0.3:
    resolution: {integrity: sha512-ZQBvi1DcpJ4GDqanjucZ2Hj3wEO5pZDS89BWbkcrvdxksJorwUDDZamX9ldFkp9aw2lmBDLgkObEA4DWNJ9FYQ==}

  crc-32@1.2.2:
    resolution: {integrity: sha512-ROmzCKrTnOwybPcJApAA6WBWij23HVfGVNKqqrZpuyZOHqK2CwHSvpGuyt/UNNvaIjEd8X5IFGp4Mh+Ie1IHJQ==}
    engines: {node: '>=0.8'}
    hasBin: true

  crc32-stream@4.0.3:
    resolution: {integrity: sha512-NT7w2JVU7DFroFdYkeq8cywxrgjPHWkdX1wjpRQXPX5Asews3tA+Ght6lddQO5Mkumffp3X7GEqku3epj2toIw==}
    engines: {node: '>= 10'}

  cross-env@7.0.3:
    resolution: {integrity: sha512-+/HKd6EgcQCJGh2PSjZuUitQBQynKor4wrFbRg4DtAgS1aWO+gU52xpH7M9ScGgXSYmAVS9bIJ8EzuaGw0oNAw==}
    engines: {node: '>=10.14', npm: '>=6', yarn: '>=1'}
    hasBin: true

  cross-spawn@6.0.6:
    resolution: {integrity: sha512-VqCUuhcd1iB+dsv8gxPttb5iZh/D0iubSP21g36KXdEuf6I5JiioesUVjpCdHV9MZRUfVFlvwtIUyPfxo5trtw==}
    engines: {node: '>=4.8'}

  cross-spawn@7.0.6:
    resolution: {integrity: sha512-uV2QOWP2nWzsy2aMp8aRibhi9dlzF5Hgh5SHaB9OiTGEyDTiJJyx0uy51QXdyWbtAHNua4XJzUKca3OzKUd3vA==}
    engines: {node: '>= 8'}

  crypt@0.0.2:
    resolution: {integrity: sha512-mCxBlsHFYh9C+HVpiEacem8FEBnMXgU9gy4zmNC+SXAZNB/1idgp/aulFJ4FgCi7GPEVbfyng092GqL2k2rmow==}

  crypto-random-string@4.0.0:
    resolution: {integrity: sha512-x8dy3RnvYdlUcPOjkEHqozhiwzKNSq7GcPuXFbnyMOCHxX8V3OgIg/pYuabl2sbUPfIJaeAQB7PMOK8DFIdoRA==}
    engines: {node: '>=12'}

  css-select@5.1.0:
    resolution: {integrity: sha512-nwoRF1rvRRnnCqqY7updORDsuqKzqYJ28+oSMaJMMgOauh3fvwHqMS7EZpIPqK8GL+g9mKxF1vP/ZjSeNjEVHg==}

  css-what@6.1.0:
    resolution: {integrity: sha512-HTUrgRJ7r4dsZKU6GjmpfRK1O76h97Z8MfS1G0FozR+oF2kG6Vfe8JE6zwrkbxigziPHinCJ+gCPjA9EaBDtRw==}
    engines: {node: '>= 6'}

  cssesc@3.0.0:
    resolution: {integrity: sha512-/Tb/JcjK111nNScGob5MNtsntNM1aCNUDipB/TkwZFhyDrrE47SOx/18wF2bbjgc3ZzCSKW1T5nt5EbFoAz/Vg==}
    engines: {node: '>=4'}
    hasBin: true

  cssom@0.5.0:
    resolution: {integrity: sha512-iKuQcq+NdHqlAcwUY0o/HL69XQrUaQdMjmStJ8JFmUaiiQErlhrmuigkg/CU4E2J0IyUKUrMAgl36TvN67MqTw==}

  csstype@3.1.3:
    resolution: {integrity: sha512-M1uQkMl8rQK/szD0LNhtqxIPLpimGm8sOBwU7lLnCpSbTyY3yeU1Vc7l4KT5zT4s/yOxHH5O7tIuuLOCnLADRw==}

  damerau-levenshtein@1.0.8:
    resolution: {integrity: sha512-sdQSFB7+llfUcQHUQO3+B8ERRj0Oa4w9POWMI/puGtuf7gFywGmkaLCElnudfTiKZV+NvHqL0ifzdrI8Ro7ESA==}

  data-view-buffer@1.0.1:
    resolution: {integrity: sha512-0lht7OugA5x3iJLOWFhWK/5ehONdprk0ISXqVFn/NFrDu+cuc8iADFrGQz5BnRK7LLU3JmkbXSxaqX+/mXYtUA==}
    engines: {node: '>= 0.4'}

  data-view-byte-length@1.0.1:
    resolution: {integrity: sha512-4J7wRJD3ABAzr8wP+OcIcqq2dlUKp4DVflx++hs5h5ZKydWMI6/D/fAot+yh6g2tHh8fLFTvNOaVN357NvSrOQ==}
    engines: {node: '>= 0.4'}

  data-view-byte-offset@1.0.0:
    resolution: {integrity: sha512-t/Ygsytq+R995EJ5PZlD4Cu56sWa8InXySaViRzw9apusqsOO2bQP+SbYzAhR0pFKoB+43lYy8rWban9JSuXnA==}
    engines: {node: '>= 0.4'}

  debounce@1.2.1:
    resolution: {integrity: sha512-XRRe6Glud4rd/ZGQfiV1ruXSfbvfJedlV9Y6zOlP+2K04vBYiJEte6stfFkCP03aMnY5tsipamumUjL14fofug==}

  debug@2.6.9:
    resolution: {integrity: sha512-bC7ElrdJaJnPbAP+1EotYvqZsb3ecl5wi6Bfi6BJTUcNowp6cvspg0jXznRTKDjm/E7AdgFBVeAPVMNcKGsHMA==}
    peerDependencies:
      supports-color: '*'
    peerDependenciesMeta:
      supports-color:
        optional: true

  debug@3.2.7:
    resolution: {integrity: sha512-CFjzYYAi4ThfiQvizrFQevTTXHtnCqWfe7x1AhgEscTz6ZbLbfoLRLPugTQyBth6f8ZERVUSyWHFD/7Wu4t1XQ==}
    peerDependencies:
      supports-color: '*'
    peerDependenciesMeta:
      supports-color:
        optional: true

  debug@4.3.7:
    resolution: {integrity: sha512-Er2nc/H7RrMXZBFCEim6TCmMk02Z8vLC2Rbi1KEBggpo0fS6l0S1nnapwmIi3yW/+GOJap1Krg4w0Hg80oCqgQ==}
    engines: {node: '>=6.0'}
    peerDependencies:
      supports-color: '*'
    peerDependenciesMeta:
      supports-color:
        optional: true

  decompress-response@6.0.0:
    resolution: {integrity: sha512-aW35yZM6Bb/4oJlZncMH2LCoZtJXTRxES17vE3hoRiowU2kWHaJKFkSBDnDR+cm9J+9QhXmREyIfv0pji9ejCQ==}
    engines: {node: '>=10'}

  deep-eql@4.1.4:
    resolution: {integrity: sha512-SUwdGfqdKOwxCPeVYjwSyRpJ7Z+fhpwIAtmCUdZIWZ/YP5R9WAsyuSgpLVDi9bjWoN2LXHNss/dk3urXtdQxGg==}
    engines: {node: '>=6'}

  deep-extend@0.6.0:
    resolution: {integrity: sha512-LOHxIOaPYdHlJRtCQfDIVZtfw/ufM8+rVj649RIHzcm/vGwQRXFt6OPqIFWsm2XEMrNIEtWR64sY1LEKD2vAOA==}
    engines: {node: '>=4.0.0'}

  deep-is@0.1.4:
    resolution: {integrity: sha512-oIPzksmTg4/MriiaYGO+okXDT7ztn/w3Eptv/+gSIdMdKsJo0u4CfYNFJPy+4SKMuCqGw2wxnA+URMg3t8a/bQ==}

  default-browser-id@5.0.0:
    resolution: {integrity: sha512-A6p/pu/6fyBcA1TRz/GqWYPViplrftcW2gZC9q79ngNCKAeR/X3gcEdXQHl4KNXV+3wgIJ1CPkJQ3IHM6lcsyA==}
    engines: {node: '>=18'}

  default-browser@5.2.1:
    resolution: {integrity: sha512-WY/3TUME0x3KPYdRRxEJJvXRHV4PyPoUsxtZa78lwItwRQRHhd2U9xOscaT/YTf8uCXIAjeJOFBVEh/7FtD8Xg==}
    engines: {node: '>=18'}

  defaults@1.0.4:
    resolution: {integrity: sha512-eFuaLoy/Rxalv2kr+lqMlUnrDWV+3j4pljOIJgLIhI058IQfWJ7vXhyEIHu+HtC738klGALYxOKDO0bQP3tg8A==}

  defer-to-connect@2.0.1:
    resolution: {integrity: sha512-4tvttepXG1VaYGrRibk5EwJd1t4udunSOVMdLSAL6mId1ix438oPwPZMALY41FCijukO1L0twNcGsdzS7dHgDg==}
    engines: {node: '>=10'}

  define-data-property@1.1.4:
    resolution: {integrity: sha512-rBMvIzlpA8v6E+SJZoo++HAYqsLrkg7MSfIinMPFhmkorw7X+dOXVJQs+QT69zGkzMyfDnIMN2Wid1+NbL3T+A==}
    engines: {node: '>= 0.4'}

  define-lazy-prop@3.0.0:
    resolution: {integrity: sha512-N+MeXYoqr3pOgn8xfyRPREN7gHakLYjhsHhWGT3fWAiL4IkAt0iDw14QiiEm2bE30c5XX5q0FtAA3CK5f9/BUg==}
    engines: {node: '>=12'}

  define-properties@1.2.1:
    resolution: {integrity: sha512-8QmQKqEASLd5nx0U1B1okLElbUuuttJ/AnYmRXbbbGDWh6uS208EjD4Xqq/I9wK7u0v6O08XhTWnt5XtEbR6Dg==}
    engines: {node: '>= 0.4'}

  detect-indent@7.0.1:
    resolution: {integrity: sha512-Mc7QhQ8s+cLrnUfU/Ji94vG/r8M26m8f++vyres4ZoojaRDpZ1eSIh/EpzLNwlWuvzSZ3UbDFspjFvTDXe6e/g==}
    engines: {node: '>=12.20'}

  detect-libc@2.0.3:
    resolution: {integrity: sha512-bwy0MGW55bG41VqxxypOsdSdGqLwXPI/focwgTYCFMbdUiBAxLg9CFzG08sz2aqzknwiX7Hkl0bQENjg8iLByw==}
    engines: {node: '>=8'}

  detect-newline@4.0.1:
    resolution: {integrity: sha512-qE3Veg1YXzGHQhlA6jzebZN2qVf6NX+A7m7qlhCGG30dJixrAQhYOsJjsnBjJkCSmuOPpCk30145fr8FV0bzog==}
    engines: {node: ^12.20.0 || ^14.13.1 || >=16.0.0}

  didyoumean@1.2.2:
    resolution: {integrity: sha512-gxtyfqMg7GKyhQmb056K7M3xszy/myH8w+B4RT+QXBQsvAOdc3XymqDDPHx1BgPgsdAA5SIifona89YtRATDzw==}

  diff-sequences@29.6.3:
    resolution: {integrity: sha512-EjePK1srD3P08o2j4f0ExnylqRs5B9tJjcp9t1krH2qRi8CCdsYfwe9JgSLurFBWwq4uOlipzfk5fHNvwFKr8Q==}
    engines: {node: ^14.15.0 || ^16.10.0 || >=18.0.0}

  dir-glob@3.0.1:
    resolution: {integrity: sha512-WkrWp9GR4KXfKGYzOLmTuGVi1UWFfws377n9cc55/tb6DuqyF6pcQ5AbiHEshaDpY9v6oaSr2XCDidGmMwdzIA==}
    engines: {node: '>=8'}

  dlv@1.1.3:
    resolution: {integrity: sha512-+HlytyjlPKnIG8XuRG8WvmBP8xs8P71y+SKKS6ZXWoEgLuePxtDoUEiH7WkdePWrQ5JBpE6aoVqfZfJUQkjXwA==}

  doctrine@2.1.0:
    resolution: {integrity: sha512-35mSku4ZXK0vfCuHEDAwt55dg2jNajHZ1odvF+8SSr82EsZY4QmXfuWso8oEd8zRhVObSN18aM0CjSdoBX7zIw==}
    engines: {node: '>=0.10.0'}

  doctrine@3.0.0:
    resolution: {integrity: sha512-yS+Q5i3hBf7GBkd4KG8a7eBNNWNGLTaEwwYWUijIYM7zrlYDM0BFXHjjPWlWZ1Rg7UaddZeIDmi9jF3HmqiQ2w==}
    engines: {node: '>=6.0.0'}

  dom-serializer@2.0.0:
    resolution: {integrity: sha512-wIkAryiqt/nV5EQKqQpo3SToSOV9J0DnbJqwK7Wv/Trc92zIAYZ4FlMu+JPFW1DfGFt81ZTCGgDEabffXeLyJg==}

  domelementtype@2.3.0:
    resolution: {integrity: sha512-OLETBj6w0OsagBwdXnPdN0cnMfF9opN69co+7ZrbfPGrdpPVNBUj02spi6B1N7wChLQiPn4CSH/zJvXw56gmHw==}

  domhandler@5.0.3:
    resolution: {integrity: sha512-cgwlv/1iFQiFnU96XXgROh8xTeetsnJiDsTc7TYCLFd9+/WNkIqPTxiM/8pSd8VIrhXGTf1Ny1q1hquVqDJB5w==}
    engines: {node: '>= 4'}

  domutils@3.1.0:
    resolution: {integrity: sha512-H78uMmQtI2AhgDJjWeQmHwJJ2bLPD3GMmO7Zja/ZZh84wkm+4ut+IUnUdRa8uCGX88DiVx1j6FRe1XfxEgjEZA==}

  dot-prop@6.0.1:
    resolution: {integrity: sha512-tE7ztYzXHIeyvc7N+hR3oi7FIbf/NIjVP9hmAt3yMXzrQ072/fpjGLx2GxNxGxUl5V73MEqYzioOMoVhGMJ5cA==}
    engines: {node: '>=10'}

  dtrace-provider@0.8.8:
    resolution: {integrity: sha512-b7Z7cNtHPhH9EJhNNbbeqTcXB8LGFFZhq1PGgEvpeHlzd36bhbdTWoE/Ba/YguqpBSlAPKnARWhVlhunCMwfxg==}
    engines: {node: '>=0.10'}

  eastasianwidth@0.2.0:
    resolution: {integrity: sha512-I88TYZWc9XiYHRQ4/3c5rjjfgkjhLyW2luGIheGERbNQ6OY7yTybanSpDXZa8y7VUP9YmDcYa+eyq4ca7iLqWA==}

  easy-table@1.2.0:
    resolution: {integrity: sha512-OFzVOv03YpvtcWGe5AayU5G2hgybsg3iqA6drU8UaoZyB9jLGMTrz9+asnLp/E+6qPh88yEI1gvyZFZ41dmgww==}

  electron-to-chromium@1.5.67:
    resolution: {integrity: sha512-nz88NNBsD7kQSAGGJyp8hS6xSPtWwqNogA0mjtc2nUYeEf3nURK9qpV18TuBdDmEDgVWotS8Wkzf+V52dSQ/LQ==}

  emoji-regex@10.4.0:
    resolution: {integrity: sha512-EC+0oUMY1Rqm4O6LLrgjtYDvcVYTy7chDnM4Q7030tP4Kwj3u/pR6gP9ygnp2CJMK5Gq+9Q2oqmrFJAz01DXjw==}

  emoji-regex@8.0.0:
    resolution: {integrity: sha512-MSjYzcWNOA0ewAHpz0MxpYFvwg6yjy1NG3xteoqz644VCo/RPgnr1/GGt+ic3iJTzQ8Eu3TdM14SawnVUmGE6A==}

  emoji-regex@9.2.2:
    resolution: {integrity: sha512-L18DaJsXSUk2+42pv8mLs5jJT2hqFkFE4j21wOmgbUqsZ2hL72NsUU785g9RXgo3s0ZNgVl42TiHp3ZtOv/Vyg==}

  end-of-stream@1.4.4:
    resolution: {integrity: sha512-+uw1inIHVPQoaVuHzRyXd21icM+cnt4CzD5rW+NC1wjOUSTOs+Te7FOv7AhN7vS9x/oIyhLP5PR1H+phQAHu5Q==}

  enhanced-resolve@5.17.1:
    resolution: {integrity: sha512-LMHl3dXhTcfv8gM4kEzIUeTQ+7fpdA0l2tUf34BddXPkz2A5xJ5L/Pchd5BL6rdccM9QGvu0sWZzK1Z1t4wwyg==}
    engines: {node: '>=10.13.0'}

  enhanced-resolve@5.18.0:
    resolution: {integrity: sha512-0/r0MySGYG8YqlayBZ6MuCfECmHFdJ5qyPh8s8wa5Hnm6SaFLSK1VYCbj+NKp090Nm1caZhD+QTnmxO7esYGyQ==}
    engines: {node: '>=10.13.0'}

  entities@4.5.0:
    resolution: {integrity: sha512-V0hjH4dGPh9Ao5p0MoRY6BVqtwCjhz6vI5LT8AJ55H+4g9/4vbHx1I54fS0XuclLhDHArPQCiMjDxjaL8fPxhw==}
    engines: {node: '>=0.12'}

  error-ex@1.3.2:
    resolution: {integrity: sha512-7dFHNmqeFSEt2ZBsCriorKnn3Z2pj+fd9kmI6QoWw4//DL+icEBfc0U7qJCisqrTsKTjw4fNFy2pW9OqStD84g==}

  error-stack-parser-es@0.1.5:
    resolution: {integrity: sha512-xHku1X40RO+fO8yJ8Wh2f2rZWVjqyhb1zgq1yZ8aZRQkv6OOKhKWRUaht3eSCUbAOBaKIgM+ykwFLE+QUxgGeg==}

  es-abstract@1.23.5:
    resolution: {integrity: sha512-vlmniQ0WNPwXqA0BnmwV3Ng7HxiGlh6r5U6JcTMNx8OilcAGqVJBHJcPjqOMaczU9fRuRK5Px2BdVyPRnKMMVQ==}
    engines: {node: '>= 0.4'}

  es-define-property@1.0.0:
    resolution: {integrity: sha512-jxayLKShrEqqzJ0eumQbVhTYQM27CfT1T35+gCgDFoL82JLsXqTJ76zv6A0YLOgEnLUMvLzsDsGIrl8NFpT2gQ==}
    engines: {node: '>= 0.4'}

  es-errors@1.3.0:
    resolution: {integrity: sha512-Zf5H2Kxt2xjTvbJvP2ZWLEICxA6j+hAmMzIlypy4xcBg1vKVnx89Wy0GbS+kf5cwCVFFzdCFh2XSCFNULS6csw==}
    engines: {node: '>= 0.4'}

  es-iterator-helpers@1.2.0:
    resolution: {integrity: sha512-tpxqxncxnpw3c93u8n3VOzACmRFoVmWJqbWXvX/JfKbkhBw1oslgPrUfeSt2psuqyEJFD6N/9lg5i7bsKpoq+Q==}
    engines: {node: '>= 0.4'}

  es-module-lexer@1.5.4:
    resolution: {integrity: sha512-MVNK56NiMrOwitFB7cqDwq0CQutbw+0BvLshJSse0MUNU+y1FC3bUS/AQg7oUng+/wKrrki7JfmwtVHkVfPLlw==}

  es-object-atoms@1.0.0:
    resolution: {integrity: sha512-MZ4iQ6JwHOBQjahnjwaC1ZtIBH+2ohjamzAO3oaHcXYup7qxjF2fixyH+Q71voWHeOkI2q/TnJao/KfXYIZWbw==}
    engines: {node: '>= 0.4'}

  es-set-tostringtag@2.0.3:
    resolution: {integrity: sha512-3T8uNMC3OQTHkFUsFq8r/BwAXLHvU/9O9mE0fBc/MY5iq/8H7ncvO947LmYA6ldWw9Uh8Yhf25zu6n7nML5QWQ==}
    engines: {node: '>= 0.4'}

  es-shim-unscopables@1.0.2:
    resolution: {integrity: sha512-J3yBRXCzDu4ULnQwxyToo/OjdMx6akgVC7K6few0a7F/0wLtmKKN7I73AH5T2836UuXRqN7Qg+IIUw/+YJksRw==}

  es-to-primitive@1.3.0:
    resolution: {integrity: sha512-w+5mJ3GuFL+NjVtJlvydShqE1eN3h3PbI7/5LAsYJP/2qtuMXjfL2LpHSRqo4b4eSF5K/DH1JXKUAHSB2UW50g==}
    engines: {node: '>= 0.4'}

  es6-error@4.1.1:
    resolution: {integrity: sha512-Um/+FxMr9CISWh0bi5Zv0iOD+4cFh5qLeks1qhAopKVAJw3drgKbKySikp7wGhDL0HPeaja0P5ULZrxLkniUVg==}

  esbuild@0.18.20:
    resolution: {integrity: sha512-ceqxoedUrcayh7Y7ZX6NdbbDzGROiyVBgC4PriJThBKSVPWnnFHZAkfI1lJT8QFkOwH4qOS2SJkS4wvpGl8BpA==}
    engines: {node: '>=12'}
    hasBin: true

  esbuild@0.21.5:
    resolution: {integrity: sha512-mg3OPMV4hXywwpoDxu3Qda5xCKQi+vCTZq8S9J/EpkhB2HzKXq4SNFZE3+NK93JYxc8VMSep+lOUSC/RVKaBqw==}
    engines: {node: '>=12'}
    hasBin: true

  esbuild@0.23.1:
    resolution: {integrity: sha512-VVNz/9Sa0bs5SELtn3f7qhJCDPCF5oMEl5cO9/SSinpE9hbPVvxbd572HH5AKiP7WD8INO53GgfDDhRjkylHEg==}
    engines: {node: '>=18'}
    hasBin: true

  esbuild@0.24.0:
    resolution: {integrity: sha512-FuLPevChGDshgSicjisSooU0cemp/sGXR841D5LHMB7mTVOmsEHcAxaH3irL53+8YDIeVNQEySh4DaYU/iuPqQ==}
    engines: {node: '>=18'}
    hasBin: true

  esbuild@0.24.2:
    resolution: {integrity: sha512-+9egpBW8I3CD5XPe0n6BfT5fxLzxrlDzqydF3aviG+9ni1lDC/OvMHcxqEFV0+LANZG5R1bFMWfUrjVsdwxJvA==}
    engines: {node: '>=18'}
    hasBin: true

  escalade@3.2.0:
    resolution: {integrity: sha512-WUj2qlxaQtO4g6Pq5c29GTcWGDyd8itL8zTlipgECz3JesAiiOKotd8JU6otB3PACgG6xkJUyVhboMS+bje/jA==}
    engines: {node: '>=6'}

  escape-goat@4.0.0:
    resolution: {integrity: sha512-2Sd4ShcWxbx6OY1IHyla/CVNwvg7XwZVoXZHcSu9w9SReNP1EzzD5T8NWKIR38fIqEns9kDWKUQTXXAmlDrdPg==}
    engines: {node: '>=12'}

  escape-string-regexp@1.0.5:
    resolution: {integrity: sha512-vbRorB5FUQWvla16U8R/qgaFIya2qGzwDrNmCZuYKrbdSUMG6I1ZCGQRefkRVhuOkIGVne7BQ35DSfo1qvJqFg==}
    engines: {node: '>=0.8.0'}

  escape-string-regexp@4.0.0:
    resolution: {integrity: sha512-TtpcNJ3XAzx3Gq8sWRzJaVajRs0uVxA2YAkdb1jm2YkPz4G6egUFAyA3n5vtEIZefPk5Wa4UXbKuS5fKkJWdgA==}
    engines: {node: '>=10'}

  eslint-config-next@15.0.3:
    resolution: {integrity: sha512-IGP2DdQQrgjcr4mwFPve4DrCqo7CVVez1WoYY47XwKSrYO4hC0Dlb+iJA60i0YfICOzgNADIb8r28BpQ5Zs0wg==}
    peerDependencies:
      eslint: ^7.23.0 || ^8.0.0 || ^9.0.0
      typescript: '>=3.3.1'
    peerDependenciesMeta:
      typescript:
        optional: true

  eslint-config-prettier@9.1.0:
    resolution: {integrity: sha512-NSWl5BFQWEPi1j4TjVNItzYV7dZXZ+wP6I6ZhrBGpChQhZRUaElihE9uRRkcbRnNb76UMKDF3r+WTmNcGPKsqw==}
    hasBin: true
    peerDependencies:
      eslint: '>=7.0.0'

  eslint-import-resolver-alias@1.1.2:
    resolution: {integrity: sha512-WdviM1Eu834zsfjHtcGHtGfcu+F30Od3V7I9Fi57uhBEwPkjDcii7/yW8jAT+gOhn4P/vOxxNAXbFAKsrrc15w==}
    engines: {node: '>= 4'}
    peerDependencies:
      eslint-plugin-import: '>=1.4.0'

  eslint-import-resolver-node@0.3.9:
    resolution: {integrity: sha512-WFj2isz22JahUv+B788TlO3N6zL3nNJGU8CcZbPZvVEkBPaJdCV4vy5wyghty5ROFbCRnm132v8BScu5/1BQ8g==}

  eslint-import-resolver-typescript@3.6.3:
    resolution: {integrity: sha512-ud9aw4szY9cCT1EWWdGv1L1XR6hh2PaRWif0j2QjQ0pgTY/69iw+W0Z4qZv5wHahOl8isEr+k/JnyAqNQkLkIA==}
    engines: {node: ^14.18.0 || >=16.0.0}
    peerDependencies:
      eslint: '*'
      eslint-plugin-import: '*'
      eslint-plugin-import-x: '*'
    peerDependenciesMeta:
      eslint-plugin-import:
        optional: true
      eslint-plugin-import-x:
        optional: true

  eslint-import-resolver-typescript@3.7.0:
    resolution: {integrity: sha512-Vrwyi8HHxY97K5ebydMtffsWAn1SCR9eol49eCd5fJS4O1WV7PaAjbcjmbfJJSMz/t4Mal212Uz/fQZrOB8mow==}
    engines: {node: ^14.18.0 || >=16.0.0}
    peerDependencies:
      eslint: '*'
      eslint-plugin-import: '*'
      eslint-plugin-import-x: '*'
    peerDependenciesMeta:
      eslint-plugin-import:
        optional: true
      eslint-plugin-import-x:
        optional: true

  eslint-module-utils@2.12.0:
    resolution: {integrity: sha512-wALZ0HFoytlyh/1+4wuZ9FJCD/leWHQzzrxJ8+rebyReSLk7LApMyd3WJaLVoN+D5+WIdJyDK1c6JnE65V4Zyg==}
    engines: {node: '>=4'}
    peerDependencies:
      '@typescript-eslint/parser': '*'
      eslint: '*'
      eslint-import-resolver-node: '*'
      eslint-import-resolver-typescript: '*'
      eslint-import-resolver-webpack: '*'
    peerDependenciesMeta:
      '@typescript-eslint/parser':
        optional: true
      eslint:
        optional: true
      eslint-import-resolver-node:
        optional: true
      eslint-import-resolver-typescript:
        optional: true
      eslint-import-resolver-webpack:
        optional: true

  eslint-plugin-eslint-comments@3.2.0:
    resolution: {integrity: sha512-0jkOl0hfojIHHmEHgmNdqv4fmh7300NdpA9FFpF7zaoLvB/QeXOGNLIo86oAveJFrfB1p05kC8hpEMHM8DwWVQ==}
    engines: {node: '>=6.5.0'}
    peerDependencies:
      eslint: '>=4.19.1'

  eslint-plugin-import@2.31.0:
    resolution: {integrity: sha512-ixmkI62Rbc2/w8Vfxyh1jQRTdRTF52VxwRVHl/ykPAmqG+Nb7/kNn+byLP0LxPgI7zWA16Jt82SybJInmMia3A==}
    engines: {node: '>=4'}
    peerDependencies:
      '@typescript-eslint/parser': '*'
      eslint: ^2 || ^3 || ^4 || ^5 || ^6 || ^7.2.0 || ^8 || ^9
    peerDependenciesMeta:
      '@typescript-eslint/parser':
        optional: true

  eslint-plugin-jest@27.9.0:
    resolution: {integrity: sha512-QIT7FH7fNmd9n4se7FFKHbsLKGQiw885Ds6Y/sxKgCZ6natwCsXdgPOADnYVxN2QrRweF0FZWbJ6S7Rsn7llug==}
    engines: {node: ^14.15.0 || ^16.10.0 || >=18.0.0}
    peerDependencies:
      '@typescript-eslint/eslint-plugin': ^5.0.0 || ^6.0.0 || ^7.0.0
      eslint: ^7.0.0 || ^8.0.0
      jest: '*'
    peerDependenciesMeta:
      '@typescript-eslint/eslint-plugin':
        optional: true
      jest:
        optional: true

  eslint-plugin-jsx-a11y@6.10.2:
    resolution: {integrity: sha512-scB3nz4WmG75pV8+3eRUQOHZlNSUhFNq37xnpgRkCCELU3XMvXAxLk1eqWWyE22Ki4Q01Fnsw9BA3cJHDPgn2Q==}
    engines: {node: '>=4.0'}
    peerDependencies:
      eslint: ^3 || ^4 || ^5 || ^6 || ^7 || ^8 || ^9

  eslint-plugin-playwright@1.8.3:
    resolution: {integrity: sha512-h87JPFHkz8a6oPhn8GRGGhSQoAJjx0AkOv1jME6NoMk2FpEsfvfJJNaQDxLSqSALkCr0IJXPGTnp6SIRVu5Nqg==}
    engines: {node: '>=16.6.0'}
    peerDependencies:
      eslint: '>=8.40.0'
      eslint-plugin-jest: '>=25'
    peerDependenciesMeta:
      eslint-plugin-jest:
        optional: true

  eslint-plugin-react-hooks@4.6.2:
    resolution: {integrity: sha512-QzliNJq4GinDBcD8gPB5v0wh6g8q3SUi6EFF0x8N/BL9PoVs0atuGc47ozMRyOWAKdwaZ5OnbOEa3WR+dSGKuQ==}
    engines: {node: '>=10'}
    peerDependencies:
      eslint: ^3.0.0 || ^4.0.0 || ^5.0.0 || ^6.0.0 || ^7.0.0 || ^8.0.0-0

  eslint-plugin-react-hooks@5.0.0:
    resolution: {integrity: sha512-hIOwI+5hYGpJEc4uPRmz2ulCjAGD/N13Lukkh8cLV0i2IRk/bdZDYjgLVHj+U9Z704kLIdIO6iueGvxNur0sgw==}
    engines: {node: '>=10'}
    peerDependencies:
      eslint: ^3.0.0 || ^4.0.0 || ^5.0.0 || ^6.0.0 || ^7.0.0 || ^8.0.0-0 || ^9.0.0

  eslint-plugin-react@7.37.2:
    resolution: {integrity: sha512-EsTAnj9fLVr/GZleBLFbj/sSuXeWmp1eXIN60ceYnZveqEaUCyW4X+Vh4WTdUhCkW4xutXYqTXCUSyqD4rB75w==}
    engines: {node: '>=4'}
    peerDependencies:
      eslint: ^3 || ^4 || ^5 || ^6 || ^7 || ^8 || ^9.7

  eslint-plugin-testing-library@6.5.0:
    resolution: {integrity: sha512-Ls5TUfLm5/snocMAOlofSOJxNN0aKqwTlco7CrNtMjkTdQlkpSMaeTCDHCuXfzrI97xcx2rSCNeKeJjtpkNC1w==}
    engines: {node: ^12.22.0 || ^14.17.0 || >=16.0.0, npm: '>=6'}
    peerDependencies:
      eslint: ^7.5.0 || ^8.0.0 || ^9.0.0

  eslint-plugin-tsdoc@0.2.17:
    resolution: {integrity: sha512-xRmVi7Zx44lOBuYqG8vzTXuL6IdGOeF9nHX17bjJ8+VE6fsxpdGem0/SBTmAwgYMKYB1WBkqRJVQ+n8GK041pA==}

  eslint-plugin-unicorn@51.0.1:
    resolution: {integrity: sha512-MuR/+9VuB0fydoI0nIn2RDA5WISRn4AsJyNSaNKLVwie9/ONvQhxOBbkfSICBPnzKrB77Fh6CZZXjgTt/4Latw==}
    engines: {node: '>=16'}
    peerDependencies:
      eslint: '>=8.56.0'

  eslint-plugin-vitest@0.3.26:
    resolution: {integrity: sha512-oxe5JSPgRjco8caVLTh7Ti8PxpwJdhSV0hTQAmkFcNcmy/9DnqLB/oNVRA11RmVRP//2+jIIT6JuBEcpW3obYg==}
    engines: {node: ^18.0.0 || >= 20.0.0}
    peerDependencies:
      '@typescript-eslint/eslint-plugin': '*'
      eslint: '>=8.0.0'
      vitest: '*'
    peerDependenciesMeta:
      '@typescript-eslint/eslint-plugin':
        optional: true
      vitest:
        optional: true

  eslint-scope@5.1.1:
    resolution: {integrity: sha512-2NxwbF/hZ0KpepYN0cNbo+FN6XoK7GaHlQhgx/hIZl6Va0bF45RQOOwhLIy8lQDbuCiadSLCBnH2CFYquit5bw==}
    engines: {node: '>=8.0.0'}

  eslint-scope@7.2.2:
    resolution: {integrity: sha512-dOt21O7lTMhDM+X9mB4GX+DZrZtCUJPL/wlcTqxyrx5IvO0IYtILdtrQGQp+8n5S0gwSVmOf9NQrjMOgfQZlIg==}
    engines: {node: ^12.22.0 || ^14.17.0 || >=16.0.0}

  eslint-visitor-keys@2.1.0:
    resolution: {integrity: sha512-0rSmRBzXgDzIsD6mGdJgevzgezI534Cer5L/vyMX0kHzT/jiB43jRhd9YUlMGYLQy2zprNmoT8qasCGtY+QaKw==}
    engines: {node: '>=10'}

  eslint-visitor-keys@3.4.3:
    resolution: {integrity: sha512-wpc+LXeiyiisxPlEkUzU6svyS1frIO3Mgxj1fdy7Pm8Ygzguax2N3Fa/D/ag1WqbOprdI+uY6wMUl8/a2G+iag==}
    engines: {node: ^12.22.0 || ^14.17.0 || >=16.0.0}

  eslint@8.57.1:
    resolution: {integrity: sha512-ypowyDxpVSYpkXr9WPv2PAZCtNip1Mv5KTW0SCurXv/9iOpcrH9PaqUElksqEB6pChqHGDRCFTyrZlGhnLNGiA==}
    engines: {node: ^12.22.0 || ^14.17.0 || >=16.0.0}
    deprecated: This version is no longer supported. Please see https://eslint.org/version-support for other options.
    hasBin: true

  espree@9.6.1:
    resolution: {integrity: sha512-oruZaFkjorTpF32kDSI5/75ViwGeZginGGy2NoOSg3Q9bnwlnmDm4HLnkl0RE3n+njDXR037aY1+x58Z/zFdwQ==}
    engines: {node: ^12.22.0 || ^14.17.0 || >=16.0.0}

  esquery@1.6.0:
    resolution: {integrity: sha512-ca9pw9fomFcKPvFLXhBKUK90ZvGibiGOvRJNbjljY7s7uq/5YO4BOzcYtJqExdx99rF6aAcnRxHmcUHcz6sQsg==}
    engines: {node: '>=0.10'}

  esrecurse@4.3.0:
    resolution: {integrity: sha512-KmfKL3b6G+RXvP8N1vr3Tq1kL/oCFgn2NYXEtqP8/L3pKapUA4G8cFVaoF3SU323CD4XypR/ffioHmkti6/Tag==}
    engines: {node: '>=4.0'}

  estraverse@4.3.0:
    resolution: {integrity: sha512-39nnKffWz8xN1BU/2c79n9nB9HDzo0niYUqx6xyqUnyoAnQyyWpOTdZEeiCch8BBu515t4wp9ZmgVfVhn9EBpw==}
    engines: {node: '>=4.0'}

  estraverse@5.3.0:
    resolution: {integrity: sha512-MMdARuVEQziNTeJD8DgMqmhwR11BRQ/cBP+pLtYdSTnf3MIO8fFeiINEbX36ZdNlfU/7A9f3gUw49B3oQsvwBA==}
    engines: {node: '>=4.0'}

  estree-walker@2.0.2:
    resolution: {integrity: sha512-Rfkk/Mp/DL7JVje3u18FxFujQlTNR2q6QfMSMB7AvCBx91NGj/ba3kCfza0f6dVDbw7YlRf/nDrn7pQrCCyQ/w==}

  estree-walker@3.0.3:
    resolution: {integrity: sha512-7RUKfXgSMMkzt6ZuXmqapOurLGPPfgj6l9uRZ7lRGolvk0y2yocc35LdcxKC5PQZdn2DMqioAQ2NoWcrTKmm6g==}

  esutils@2.0.3:
    resolution: {integrity: sha512-kVscqXk4OCp68SZ0dkgEKVi6/8ij300KBWTJq32P/dYeWTSwK41WyTxalN1eRmA5Z9UU/LX9D7FWSmV9SAYx6g==}
    engines: {node: '>=0.10.0'}

  execa@5.1.1:
    resolution: {integrity: sha512-8uSpZZocAZRBAPIEINJj3Lo9HyGitllczc27Eh5YYojjMFMn8yHMDMaUHE2Jqfq05D/wucwI4JGURyXt1vchyg==}
    engines: {node: '>=10'}

  execa@8.0.1:
    resolution: {integrity: sha512-VyhnebXciFV2DESc+p6B+y0LjSm0krU4OgJN44qFAhBY0TJ+1V61tYD2+wHusZ6F9n5K+vl8k0sTy7PEfV4qpg==}
    engines: {node: '>=16.17'}

  fast-deep-equal@3.1.3:
    resolution: {integrity: sha512-f3qQ9oQy9j2AhBe/H9VC91wLmKBCCU/gDOnKNAYG5hswO7BLKj09Hc5HYNz9cGI++xlpDCIgDaitVs03ATR84Q==}

  fast-glob@3.3.1:
    resolution: {integrity: sha512-kNFPyjhh5cKjrUltxs+wFx+ZkbRaxxmZ+X0ZU31SOsxCEtP9VPgtq2teZw1DebupL5GmDaNQ6yKMMVcM41iqDg==}
    engines: {node: '>=8.6.0'}

  fast-glob@3.3.2:
    resolution: {integrity: sha512-oX2ruAFQwf/Orj8m737Y5adxDQO0LAB7/S5MnxCdTNDd4p6BsyIVsv9JQsATbTSq8KHRpLwIHbVlUNatxd+1Ow==}
    engines: {node: '>=8.6.0'}

  fast-glob@3.3.3:
    resolution: {integrity: sha512-7MptL8U0cqcFdzIzwOTHoilX9x5BrNqye7Z/LuC7kCMRio1EMSyqRK3BEAUD7sXRq4iT4AzTVuZdhgQ2TCvYLg==}
    engines: {node: '>=8.6.0'}

  fast-json-stable-stringify@2.1.0:
    resolution: {integrity: sha512-lhd/wF+Lk98HZoTCtlVraHtfh5XYijIjalXck7saUtuanSDyLMxnHhSXEDJqHxD7msR8D0uCmqlkwjCV8xvwHw==}

  fast-levenshtein@2.0.6:
    resolution: {integrity: sha512-DCXu6Ifhqcks7TZKY3Hxp3y6qphY5SJZmrWMDrKcERSOXWQdMhU9Ig/PYrzyw/ul9jOIyh0N4M0tbC5hodg8dw==}

  fast-uri@3.0.3:
    resolution: {integrity: sha512-aLrHthzCjH5He4Z2H9YZ+v6Ujb9ocRuW6ZzkJQOrTxleEijANq4v1TsaPaVG1PZcuurEzrLcWRyYBYXD5cEiaw==}

  fastq@1.17.1:
    resolution: {integrity: sha512-sRVD3lWVIXWg6By68ZN7vho9a1pQcN/WBFaAAsDDFzlJjvoGx0P8z7V1t72grFJfJhu3YPZBuu25f7Kaw2jN1w==}

  fdir@6.4.2:
    resolution: {integrity: sha512-KnhMXsKSPZlAhp7+IjUkRZKPb4fUyccpDrdFXbi4QL1qkmFh9kVY09Yox+n4MaOb3lHZ1Tv829C3oaaXoMYPDQ==}
    peerDependencies:
      picomatch: ^3 || ^4
    peerDependenciesMeta:
      picomatch:
        optional: true

  file-entry-cache@6.0.1:
    resolution: {integrity: sha512-7Gps/XWymbLk2QLYK4NzpMOrYjMhdIxXuIvy2QBsLE6ljuodKvdkWs/cpyJJ3CVIVpH0Oi1Hvg1ovbMzLdFBBg==}
    engines: {node: ^10.12.0 || >=12.0.0}

  fill-range@7.1.1:
    resolution: {integrity: sha512-YsGpe3WHLK8ZYi4tWDg2Jy3ebRz2rXowDxnld4bkQB00cc/1Zw9AWnC0i9ztDJitivtQvaI9KaLyKrc+hBW0yg==}
    engines: {node: '>=8'}

  find-up@4.1.0:
    resolution: {integrity: sha512-PpOwAdQ/YlXQ2vj8a3h8IipDuYRi3wceVQQGYWxNINccq40Anw7BlsEXCMbt1Zt+OLA6Fq9suIpIWD0OsnISlw==}
    engines: {node: '>=8'}

  find-up@5.0.0:
    resolution: {integrity: sha512-78/PXT1wlLLDgTzDs7sjq9hzz0vXD+zn+7wypEe4fXQxCmdmqfGsEPQxmiCSQI3ajFV91bVSsvNtrJRiW6nGng==}
    engines: {node: '>=10'}

  firefox-profile@4.6.0:
    resolution: {integrity: sha512-I9rAm1w8U3CdhgO4EzTJsCvgcbvynZn9lOySkZf78wUdUIQH2w9QOKf3pAX+THt2XMSSR3kJSuM8P7bYux9j8g==}
    hasBin: true

  flat-cache@3.2.0:
    resolution: {integrity: sha512-CYcENa+FtcUKLmhhqyctpclsq7QF38pKjZHsGNiSQF5r4FtoKDWabFDl3hzaEQMvT1LHEysw5twgLvpYYb4vbw==}
    engines: {node: ^10.12.0 || >=12.0.0}

  flatted@3.3.2:
    resolution: {integrity: sha512-AiwGJM8YcNOaobumgtng+6NHuOqC3A7MixFeDafM3X9cIUM+xUXoS5Vfgf+OihAYe20fxqNM9yPBXJzRtZ/4eA==}

  for-each@0.3.3:
    resolution: {integrity: sha512-jqYfLp7mo9vIyQf8ykW2v7A+2N4QjeCeI5+Dz9XraiO1ign81wjiH7Fb9vSOWvQfNtmSa4H2RoQTrrXivdUZmw==}

  foreground-child@3.3.0:
    resolution: {integrity: sha512-Ld2g8rrAyMYFXBhEqMz8ZAHBi4J4uS1i/CxGMDnjyFWddMXLVcDp051DZfu+t7+ab7Wv6SMqpWmyFIj5UbfFvg==}
    engines: {node: '>=14'}

  form-data-encoder@2.1.4:
    resolution: {integrity: sha512-yDYSgNMraqvnxiEXO4hi88+YZxaHC6QKzb5N84iRCTDeRO7ZALpir/lVmf/uXUhnwUr2O4HU8s/n6x+yNjQkHw==}
    engines: {node: '>= 14.17'}

  fraction.js@4.3.7:
    resolution: {integrity: sha512-ZsDfxO51wGAXREY55a7la9LScWpwv9RxIrYABrlvOFBlH/ShPnrtsXeuUIfXKKOVicNxQ+o8JTbJvjS4M89yew==}

  fs-constants@1.0.0:
    resolution: {integrity: sha512-y6OAwoSIf7FyjMIv94u+b5rdheZEjzR63GTyZJm5qh4Bi+2YgwLCcI/fPFZkL5PSixOt6ZNKm+w+Hfp/Bciwow==}

  fs-extra@10.1.0:
    resolution: {integrity: sha512-oRXApq54ETRj4eMiFzGnHWGy+zo5raudjuxN0b8H7s/RU2oW0Wvsx9O0ACRN/kRq9E8Vu/ReskGB5o3ji+FzHQ==}
    engines: {node: '>=12'}

  fs-extra@11.2.0:
    resolution: {integrity: sha512-PmDi3uwK5nFuXh7XDTlVnS17xJS7vW36is2+w3xcv8SVxiB4NyATf4ctkVY5bkSjX0Y4nbvZCq1/EjtEyr9ktw==}
    engines: {node: '>=14.14'}

  fs-extra@9.0.1:
    resolution: {integrity: sha512-h2iAoN838FqAFJY2/qVpzFXy+EBxfVE220PalAqQLDVsFOHLJrZvut5puAbCdNv6WJk+B8ihI+k0c7JK5erwqQ==}
    engines: {node: '>=10'}

  fs.realpath@1.0.0:
    resolution: {integrity: sha512-OO0pH2lK6a0hZnAdau5ItzHPI6pUlvI7jMVnxUQRtw4owF2wk8lOSabtGDCTP4Ggrg2MbGnWO9X8K1t4+fGMDw==}

  fsevents@2.3.2:
    resolution: {integrity: sha512-xiqMQR4xAeHTuB9uWm+fFRcIOgKBMiOBP+eXiyT7jsgVCq1bkVygt00oASowB7EdtpOHaaPgKt812P9ab+DDKA==}
    engines: {node: ^8.16.0 || ^10.6.0 || >=11.0.0}
    os: [darwin]

  fsevents@2.3.3:
    resolution: {integrity: sha512-5xoDfX+fL7faATnagmWPpbFtwh/R77WmMMqqHGS65C3vvB0YHrgF+B1YmZ3441tMj5n63k0212XNoJwzlhffQw==}
    engines: {node: ^8.16.0 || ^10.6.0 || >=11.0.0}
    os: [darwin]

  function-bind@1.1.2:
    resolution: {integrity: sha512-7XHNxH7qX9xG5mIwxkhumTox/MIRNcOgDrxWsMt2pAr23WHp6MrRlN7FBSFpCpr+oVO0F744iUgR82nJMfG2SA==}

  function.prototype.name@1.1.6:
    resolution: {integrity: sha512-Z5kx79swU5P27WEayXM1tBi5Ze/lbIyiNgU3qyXUOf9b2rgXYyF9Dy9Cx+IQv/Lc8WCG6L82zwUPpSS9hGehIg==}
    engines: {node: '>= 0.4'}

  functions-have-names@1.2.3:
    resolution: {integrity: sha512-xckBUXyTIqT97tq2x2AMb+g163b5JFysYk0x4qxNFwbfQkmNZoiRHb6sPzI9/QV33WeuvVYBUIiD4NzNIyqaRQ==}

  fx-runner@1.4.0:
    resolution: {integrity: sha512-rci1g6U0rdTg6bAaBboP7XdRu01dzTAaKXxFf+PUqGuCv6Xu7o8NZdY1D5MvKGIjb6EdS1g3VlXOgksir1uGkg==}
    hasBin: true

  gensync@1.0.0-beta.2:
    resolution: {integrity: sha512-3hN7NaskYvMDLQY55gnW3NQ+mesEAepTqlg+VEbj7zzqEMBVNhzcGYYeqFo/TlYz6eQiFcp1HcsCZO+nGgS8zg==}
    engines: {node: '>=6.9.0'}

  get-caller-file@2.0.5:
    resolution: {integrity: sha512-DyFP3BM/3YHTQOCUL/w0OZHR0lpKeGrxotcHWcqNEdnltqFwXVfhEBQ94eIo34AfQpo0rGki4cyIiftY06h2Fg==}
    engines: {node: 6.* || 8.* || >= 10.*}

  get-east-asian-width@1.3.0:
    resolution: {integrity: sha512-vpeMIQKxczTD/0s2CdEWHcb0eeJe6TFjxb+J5xgX7hScxqrGuyjmv4c1D4A/gelKfyox0gJJwIHF+fLjeaM8kQ==}
    engines: {node: '>=18'}

  get-func-name@2.0.2:
    resolution: {integrity: sha512-8vXOvuE167CtIc3OyItco7N/dpRtBbYOsPsXCz7X/PMnlGjYjSGuZJgM1Y7mmew7BKf9BqvLX2tnOVy1BBUsxQ==}

  get-intrinsic@1.2.4:
    resolution: {integrity: sha512-5uYhsJH8VJBTv7oslg4BznJYhDoRI6waYCxMmCdnTrcCrHA/fCFKoTFz2JKKE0HdDFUF7/oQuhzumXJK7paBRQ==}
    engines: {node: '>= 0.4'}

  get-stdin@9.0.0:
    resolution: {integrity: sha512-dVKBjfWisLAicarI2Sf+JuBE/DghV4UzNAVe9yhEJuzeREd3JhOTE9cUaJTeSa77fsbQUK3pcOpJfM59+VKZaA==}
    engines: {node: '>=12'}

  get-stream@6.0.1:
    resolution: {integrity: sha512-ts6Wi+2j3jQjqi70w5AlN8DFnkSwC+MqmxEzdEALB2qXZYV3X/b1CTfgPLGJNMeAWxdPfU8FO1ms3NUfaHCPYg==}
    engines: {node: '>=10'}

  get-stream@8.0.1:
    resolution: {integrity: sha512-VaUJspBffn/LMCJVoMvSAdmscJyS1auj5Zulnn5UoYcY531UWmdwhRWkcGKnGU93m5HSXP9LP2usOryrBtQowA==}
    engines: {node: '>=16'}

  get-symbol-description@1.0.2:
    resolution: {integrity: sha512-g0QYk1dZBxGwk+Ngc+ltRH2IBp2f7zBkBMBJZCDerh6EhlhSR6+9irMCuT/09zD6qkarHUSn529sK/yL4S27mg==}
    engines: {node: '>= 0.4'}

  get-tsconfig@4.8.1:
    resolution: {integrity: sha512-k9PN+cFBmaLWtVz29SkUoqU5O0slLuHJXt/2P+tMVFT+phsSGXGkp9t3rQIqdz0e+06EHNGs3oM6ZX1s2zHxRg==}

  git-hooks-list@3.1.0:
    resolution: {integrity: sha512-LF8VeHeR7v+wAbXqfgRlTSX/1BJR9Q1vEMR8JAz1cEg6GX07+zyj3sAdDvYjj/xnlIfVuGgj4qBei1K3hKH+PA==}

  glob-parent@5.1.2:
    resolution: {integrity: sha512-AOIgSQCepiJYwP3ARnGx+5VnTu2HBYdzbGP45eLw1vr3zB3vZLeyed1sC9hnbcOc9/SrMyM5RPQrkGz4aS9Zow==}
    engines: {node: '>= 6'}

  glob-parent@6.0.2:
    resolution: {integrity: sha512-XxwI8EOhVQgWp6iDL+3b0r86f4d6AX6zSU55HfB4ydCEuXLXc5FcYeOu+nnGftS4TEju/11rt4KJPTMgbfmv4A==}
    engines: {node: '>=10.13.0'}

  glob-to-regexp@0.4.1:
    resolution: {integrity: sha512-lkX1HJXwyMcprw/5YUZc2s7DrpAiHB21/V+E1rHUrVNokkvB6bqMzT0VfV6/86ZNabt1k14YOIaT7nDvOX3Iiw==}

  glob@10.4.5:
    resolution: {integrity: sha512-7Bv8RF0k6xjo7d4A/PxYLbUCfb6c+Vpd2/mB2yRDlew7Jb5hEXiCD9ibfO7wpk8i4sevK6DFny9h7EYbM3/sHg==}
    hasBin: true

  glob@6.0.4:
    resolution: {integrity: sha512-MKZeRNyYZAVVVG1oZeLaWie1uweH40m9AZwIwxyPbTSX4hHrVYSzLg0Ro5Z5R7XKkIX+Cc6oD1rqeDJnwsB8/A==}
    deprecated: Glob versions prior to v9 are no longer supported

  glob@7.2.3:
    resolution: {integrity: sha512-nFR0zLpU2YCaRxwoCJvL6UvCH2JFyFVIvwTLsIf21AuHlMskA1hhTdk+LlYJtOlYt9v6dvszD2BGRqBL+iQK9Q==}
    deprecated: Glob versions prior to v9 are no longer supported

  glob@8.1.0:
    resolution: {integrity: sha512-r8hpEjiQEYlF2QU0df3dS+nxxSIreXQS1qRhMJM0Q5NDdR386C7jb7Hwwod8Fgiuex+k0GFjgft18yvxm5XoCQ==}
    engines: {node: '>=12'}
    deprecated: Glob versions prior to v9 are no longer supported

  global-dirs@3.0.1:
    resolution: {integrity: sha512-NBcGGFbBA9s1VzD41QXDG+3++t9Mn5t1FpLdhESY6oKY4gYTFpX4wO3sqGUa0Srjtbfj3szX0RnemmrVRUdULA==}
    engines: {node: '>=10'}

  globals@11.12.0:
    resolution: {integrity: sha512-WOBp/EEGUiIsJSp7wcv/y6MO+lV9UoncWqxuFfm8eBwzWNgyfBd6Gz+IeKQ9jCmyhoH99g15M3T+QaVHFjizVA==}
    engines: {node: '>=4'}

  globals@13.24.0:
    resolution: {integrity: sha512-AhO5QUcj8llrbG09iWhPU2B204J1xnPeL8kQmVorSsy+Sjj1sk8gIyh6cUocGmH4L0UuhAJy+hJMRA4mgA4mFQ==}
    engines: {node: '>=8'}

  globalthis@1.0.4:
    resolution: {integrity: sha512-DpLKbNU4WylpxJykQujfCcwYWiV/Jhm50Goo0wrVILAv5jOr9d+H+UR3PhSCD2rCCEIg0uc+G+muBTwD54JhDQ==}
    engines: {node: '>= 0.4'}

  globby@11.1.0:
    resolution: {integrity: sha512-jhIXaOzy1sb8IyocaruWSn1TjmnBVs8Ayhcy83rmxNJ8q2uWKCAj3CnJY+KpGSXCueAPc0i05kVvVKtP1t9S3g==}
    engines: {node: '>=10'}

  globrex@0.1.2:
    resolution: {integrity: sha512-uHJgbwAMwNFf5mLst7IWLNg14x1CkeqglJb/K3doi4dw6q2IvAAmM/Y81kevy83wP+Sst+nutFTYOGg3d1lsxg==}

  gopd@1.1.0:
    resolution: {integrity: sha512-FQoVQnqcdk4hVM4JN1eromaun4iuS34oStkdlLENLdpULsuQcTyXj8w7ayhuUfPwEYZ1ZOooOTT6fdA9Vmx/RA==}
    engines: {node: '>= 0.4'}

  got@12.6.1:
    resolution: {integrity: sha512-mThBblvlAF1d4O5oqyvN+ZxLAYwIJK7bpMxgYqPD9okW0C3qm5FFn7k811QrcuEBwaogR3ngOFoCfs6mRv7teQ==}
    engines: {node: '>=14.16'}

  graceful-fs@4.2.10:
    resolution: {integrity: sha512-9ByhssR2fPVsNZj478qUUbKfmL0+t5BDVyjShtyZZLiK7ZDAArFFfopyOTj0M05wE2tJPisA4iTnnXl2YoPvOA==}

  graceful-fs@4.2.11:
    resolution: {integrity: sha512-RbJ5/jmFcNNCcDV5o9eTnBLJ/HszWV0P73bc+Ff4nS/rJj+YaS6IGyiOL0VoBYX+l1Wrl3k63h/KrH+nhJ0XvQ==}

  graceful-readlink@1.0.1:
    resolution: {integrity: sha512-8tLu60LgxF6XpdbK8OW3FA+IfTNBn1ZHGHKF4KQbEeSkajYw5PlYJcKluntgegDPTg8UkHjpet1T82vk6TQ68w==}

  grapheme-splitter@1.0.4:
    resolution: {integrity: sha512-bzh50DW9kTPM00T8y4o8vQg89Di9oLJVLW/KaOGIXJWP/iqCN6WKYkbNOF04vFLJhwcpYUh9ydh/+5vpOqV4YQ==}

  graphemer@1.4.0:
    resolution: {integrity: sha512-EtKwoO6kxCL9WO5xipiHTZlSzBm7WLT627TqC/uVRd0HKmq8NXyebnNYxDoBi7wt8eTWrUrKXCOVaFq9x1kgag==}

  growly@1.3.0:
    resolution: {integrity: sha512-+xGQY0YyAWCnqy7Cd++hc2JqMYzlm0dG30Jd0beaA64sROr8C4nt8Yc9V5Ro3avlSUDTN0ulqP/VBKi1/lLygw==}

  has-bigints@1.0.2:
    resolution: {integrity: sha512-tSvCKtBr9lkF0Ex0aQiP9N+OpV4zi2r/Nee5VkRDbaqv35RLYMzbwQfFSZZH0kR+Rd6302UJZ2p/bJCEoR3VoQ==}

  has-flag@3.0.0:
    resolution: {integrity: sha512-sKJf1+ceQBr4SMkvQnBDNDtf4TXpVhVGateu0t918bl30FnbE2m4vNLX+VWe/dpjlb+HugGYzW7uQXH98HPEYw==}
    engines: {node: '>=4'}

  has-flag@4.0.0:
    resolution: {integrity: sha512-EykJT/Q1KjTWctppgIAgfSO0tKVuZUjhgMr17kqTumMl6Afv3EISleU7qZUzoXDFTAHTDC4NOoG/ZxU3EvlMPQ==}
    engines: {node: '>=8'}

  has-property-descriptors@1.0.2:
    resolution: {integrity: sha512-55JNKuIW+vq4Ke1BjOTjM2YctQIvCT7GFzHwmfZPGo5wnrgkid0YQtnAleFSqumZm4az3n2BS+erby5ipJdgrg==}

  has-proto@1.1.0:
    resolution: {integrity: sha512-QLdzI9IIO1Jg7f9GT1gXpPpXArAn6cS31R1eEZqz08Gc+uQ8/XiqHWt17Fiw+2p6oTTIq5GXEpQkAlA88YRl/Q==}
    engines: {node: '>= 0.4'}

  has-symbols@1.0.3:
    resolution: {integrity: sha512-l3LCuF6MgDNwTDKkdYGEihYjt5pRPbEg46rtlmnSPlUbgmB8LOIrKJbYYFBSbnPaJexMKtiPO8hmeRjRz2Td+A==}
    engines: {node: '>= 0.4'}

  has-tostringtag@1.0.2:
    resolution: {integrity: sha512-NqADB8VjPFLM2V0VvHUewwwsw0ZWBaIdgo+ieHtK3hasLz4qeCRjYcqfB6AQrBggRKppKF8L52/VqdVsO47Dlw==}
    engines: {node: '>= 0.4'}

  has-yarn@3.0.0:
    resolution: {integrity: sha512-IrsVwUHhEULx3R8f/aA8AHuEzAorplsab/v8HBzEiIukwq5i/EC+xmOW+HfP1OaDP+2JkgT1yILHN2O3UFIbcA==}
    engines: {node: ^12.20.0 || ^14.13.1 || >=16.0.0}

  hasown@2.0.2:
    resolution: {integrity: sha512-0hJU9SCPvmMzIBdZFqNPXWa6dqh7WdH0cII9y+CyS8rG3nL48Bclra9HmKhVVUHyPWNH5Y7xDwAB7bfgSjkUMQ==}
    engines: {node: '>= 0.4'}

  history@4.10.1:
    resolution: {integrity: sha512-36nwAD620w12kuzPAsyINPWJqlNbij+hpK1k9XRloDtym8mxzGYl2c17LnV6IAGB2Dmg4tEa7G7DlawS0+qjew==}

  hoist-non-react-statics@3.3.2:
    resolution: {integrity: sha512-/gGivxi8JPKWNm/W0jSmzcMPpfpPLc3dY/6GxhX2hQ9iGj3aDfklV4ET7NjKpSinLpJ5vafa9iiGIEZg10SfBw==}

  hosted-git-info@2.8.9:
    resolution: {integrity: sha512-mxIDAb9Lsm6DoOJ7xH+5+X4y1LU/4Hi50L9C5sIswK3JzULS4bwk1FvjdBgvYR4bzT4tuUQiC15FE2f5HbLvYw==}

  html-escaper@3.0.3:
    resolution: {integrity: sha512-RuMffC89BOWQoY0WKGpIhn5gX3iI54O6nRA0yC124NYVtzjmFWBIiFd8M0x+ZdX0P9R4lADg1mgP8C7PxGOWuQ==}

  htmlparser2@8.0.2:
    resolution: {integrity: sha512-GYdjWKDkbRLkZ5geuHs5NY1puJ+PXwP7+fHPRz06Eirsb9ugf6d8kkXav6ADhcODhFFPMIXyxkxSuMf3D6NCFA==}

  http-cache-semantics@4.1.1:
    resolution: {integrity: sha512-er295DKPVsV82j5kw1Gjt+ADA/XYHsajl82cGNQG2eyoPkvgUhX+nDIyelzhIWbbsXP39EHcI6l5tYs2FYqYXQ==}

  http2-wrapper@2.2.1:
    resolution: {integrity: sha512-V5nVw1PAOgfI3Lmeaj2Exmeg7fenjhRUgz1lPSezy1CuhPYbgQtbQj4jZfEAEMlaL+vupsvhjqCyjzob0yxsmQ==}
    engines: {node: '>=10.19.0'}

  human-signals@2.1.0:
    resolution: {integrity: sha512-B4FFZ6q/T2jhhksgkbEW3HBvWIfDW85snkQgawt07S7J5QXTk6BkNV+0yAeZrM5QpMAdYlocGoljn0sJ/WQkFw==}
    engines: {node: '>=10.17.0'}

  human-signals@5.0.0:
    resolution: {integrity: sha512-AXcZb6vzzrFAUE61HnN4mpLqd/cSIwNQjtNWR0euPm6y0iqx3G4gOXaIDdtdDwZmhwe82LA6+zinmW4UBWVePQ==}
    engines: {node: '>=16.17.0'}

  ieee754@1.2.1:
    resolution: {integrity: sha512-dcyqhDvX1C46lXZcVqCpK+FtMRQVdIMN6/Df5js2zouUsqG7I6sFxitIC+7KYK29KdXOLHdu9zL4sFnoVQnqaA==}

  ignore-walk@5.0.1:
    resolution: {integrity: sha512-yemi4pMf51WKT7khInJqAvsIGzoqYXblnsz0ql8tM+yi1EKYTY1evX4NAbJrLL/Aanr2HyZeluqU+Oi7MGHokw==}
    engines: {node: ^12.13.0 || ^14.15.0 || >=16.0.0}

  ignore@5.3.2:
    resolution: {integrity: sha512-hsBTNUqQTDwkWtcdYI2i06Y/nUBEsNEDJKjWdigLvegy8kDuJAS8uRlpkkcQpyEXL0Z/pjDy5HBmMjRCJ2gq+g==}
    engines: {node: '>= 4'}

  immediate@3.0.6:
    resolution: {integrity: sha512-XXOFtyqDjNDAQxVfYxuF7g9Il/IbWmmlQg2MYKOH8ExIT1qg6xc4zyS3HaEEATgs1btfzxq15ciUiY7gjSXRGQ==}

  import-fresh@3.3.0:
    resolution: {integrity: sha512-veYYhQa+D1QBKznvhUHxb8faxlrwUnxseDAbAp457E0wLNio2bOSKnjYDhMj+YiAq61xrMGhQk9iXVk5FzgQMw==}
    engines: {node: '>=6'}

  import-lazy@4.0.0:
    resolution: {integrity: sha512-rKtvo6a868b5Hu3heneU+L4yEQ4jYKLtjpnPeUdK7h0yzXGmyBTypknlkCvHFBqfX9YlorEiMM6Dnq/5atfHkw==}
    engines: {node: '>=8'}

  imurmurhash@0.1.4:
    resolution: {integrity: sha512-JmXMZ6wuvDmLiHEml9ykzqO6lwFbof0GG4IkcGaENdCRDDmMVnny7s5HsIgHCbaq0w2MyPhDqkhTUgS2LU2PHA==}
    engines: {node: '>=0.8.19'}

  indent-string@4.0.0:
    resolution: {integrity: sha512-EdDDZu4A2OyIK7Lr/2zG+w5jmbuk1DVBnEwREQvBzspBJkCEbRa8GxU1lghYcaGJCnRWibjDXlq779X1/y5xwg==}
    engines: {node: '>=8'}

  inflight@1.0.6:
    resolution: {integrity: sha512-k92I/b08q4wvFscXCLvqfsHCrjrF7yiXsQuIVvVE7N82W3+aqpzuUdBbfhWcy/FZR3/4IgflMgKLOsvPDrGCJA==}
    deprecated: This module is not supported, and leaks memory. Do not use it. Check out lru-cache if you want a good and tested way to coalesce async requests by a key value, which is much more comprehensive and powerful.

  inherits@2.0.4:
    resolution: {integrity: sha512-k/vGaX4/Yla3WzyMCvTQOXYeIHvqOKtnqBduzTHpzpQZzAskKMhZ2K+EnBiSM9zGSoIFeMpXKxa4dYeZIQqewQ==}

  ini@1.3.8:
    resolution: {integrity: sha512-JV/yugV2uzW5iMRSiZAyDtQd+nxtUnjeLt0acNdw98kKLrvuRVyB80tsREOE7yvGVgalhZ6RNXCmEHkUKBKxew==}

  ini@2.0.0:
    resolution: {integrity: sha512-7PnF4oN3CvZF23ADhA5wRaYEQpJ8qygSkbtTXWBeXWXmEVRXK+1ITciHWwHhsjv1TmW0MgacIv6hEi5pX5NQdA==}
    engines: {node: '>=10'}

  internal-slot@1.0.7:
    resolution: {integrity: sha512-NGnrKwXzSms2qUUih/ILZ5JBqNTSa1+ZmP6flaIp6KmSElgE9qdndzS3cqjrDovwFdmwsGsLdeFgB6suw+1e9g==}
    engines: {node: '>= 0.4'}

  is-absolute@0.1.7:
    resolution: {integrity: sha512-Xi9/ZSn4NFapG8RP98iNPMOeaV3mXPisxKxzKtHVqr3g56j/fBn+yZmnxSVAA8lmZbl2J9b/a4kJvfU3hqQYgA==}
    engines: {node: '>=0.10.0'}

  is-array-buffer@3.0.4:
    resolution: {integrity: sha512-wcjaerHw0ydZwfhiKbXJWLDY8A7yV7KhjQOpb83hGgGfId/aQa4TOvwyzn2PuswW2gPCYEL/nEAiSVpdOj1lXw==}
    engines: {node: '>= 0.4'}

  is-arrayish@0.2.1:
    resolution: {integrity: sha512-zz06S8t0ozoDXMG+ube26zeCTNXcKIPJZJi8hBrF4idCLms4CG9QtK7qBl1boi5ODzFpjswb5JPmHCbMpjaYzg==}

  is-arrayish@0.3.2:
    resolution: {integrity: sha512-eVRqCvVlZbuw3GrM63ovNSNAeA1K16kaR/LRY/92w0zxQ5/1YzwblUX652i4Xs9RwAGjW9d9y6X88t8OaAJfWQ==}

  is-async-function@2.0.0:
    resolution: {integrity: sha512-Y1JXKrfykRJGdlDwdKlLpLyMIiWqWvuSd17TvZk68PLAOGOoF4Xyav1z0Xhoi+gCYjZVeC5SI+hYFOfvXmGRCA==}
    engines: {node: '>= 0.4'}

  is-bigint@1.0.4:
    resolution: {integrity: sha512-zB9CruMamjym81i2JZ3UMn54PKGsQzsJeo6xvN3HJJ4CAsQNB6iRutp2To77OfCNuoxspsIhzaPoO1zyCEhFOg==}

  is-binary-path@2.1.0:
    resolution: {integrity: sha512-ZMERYes6pDydyuGidse7OsHxtbI7WVeUEozgR/g7rd0xUimYNlvZRE/K2MgZTjWy725IfelLeVcEM97mmtRGXw==}
    engines: {node: '>=8'}

  is-boolean-object@1.1.2:
    resolution: {integrity: sha512-gDYaKHJmnj4aWxyj6YHyXVpdQawtVLHU5cb+eztPGczf6cjuTdwve5ZIEfgXqH4e57An1D1AKf8CZ3kYrQRqYA==}
    engines: {node: '>= 0.4'}

  is-buffer@1.1.6:
    resolution: {integrity: sha512-NcdALwpXkTm5Zvvbk7owOUSvVvBKDgKP5/ewfXEznmQFfs4ZRmanOeKBTjRVjka3QFoN6XJ+9F3USqfHqTaU5w==}

  is-builtin-module@3.2.1:
    resolution: {integrity: sha512-BSLE3HnV2syZ0FK0iMA/yUGplUeMmNz4AW5fnTunbCIqZi4vG3WjJT9FHMy5D69xmAYBHXQhJdALdpwVxV501A==}
    engines: {node: '>=6'}

  is-bun-module@1.3.0:
    resolution: {integrity: sha512-DgXeu5UWI0IsMQundYb5UAOzm6G2eVnarJ0byP6Tm55iZNKceD59LNPA2L4VvsScTtHcw0yEkVwSf7PC+QoLSA==}

  is-callable@1.2.7:
    resolution: {integrity: sha512-1BC0BVFhS/p0qtw6enp8e+8OD0UrK0oFLztSjNzhcKA3WDuJxxAPXzPuPtKkjEY9UUoEWlX/8fgKeu2S8i9JTA==}
    engines: {node: '>= 0.4'}

  is-ci@3.0.1:
    resolution: {integrity: sha512-ZYvCgrefwqoQ6yTyYUbQu64HsITZ3NfKX1lzaEYdkTDcfKzzCI/wthRRYKkdjHKFVgNiXKAKm65Zo1pk2as/QQ==}
    hasBin: true

  is-core-module@2.15.1:
    resolution: {integrity: sha512-z0vtXSwucUJtANQWldhbtbt7BnL0vxiFjIdDLAatwhDYty2bad6s+rijD6Ri4YuYJubLzIJLUidCh09e1djEVQ==}
    engines: {node: '>= 0.4'}

  is-data-view@1.0.1:
    resolution: {integrity: sha512-AHkaJrsUVW6wq6JS8y3JnM/GJF/9cf+k20+iDzlSaJrinEo5+7vRiteOSwBhHRiAyQATN1AmY4hwzxJKPmYf+w==}
    engines: {node: '>= 0.4'}

  is-date-object@1.0.5:
    resolution: {integrity: sha512-9YQaSxsAiSwcvS33MBk3wTCVnWK+HhF8VZR2jRxehM16QcVOdHqPn4VPHmRK4lSr38n9JriurInLcP90xsYNfQ==}
    engines: {node: '>= 0.4'}

  is-docker@2.2.1:
    resolution: {integrity: sha512-F+i2BKsFrH66iaUFc0woD8sLy8getkwTwtOBjvs56Cx4CgJDeKQeqfz8wAYiSb8JOprWhHH5p77PbmYCvvUuXQ==}
    engines: {node: '>=8'}
    hasBin: true

  is-docker@3.0.0:
    resolution: {integrity: sha512-eljcgEDlEns/7AXFosB5K/2nCM4P7FQPkGc/DWLy5rmFEWvZayGrik1d9/QIY5nJ4f9YsVvBkA6kJpHn9rISdQ==}
    engines: {node: ^12.20.0 || ^14.13.1 || >=16.0.0}
    hasBin: true

  is-extglob@2.1.1:
    resolution: {integrity: sha512-SbKbANkN603Vi4jEZv49LeVJMn4yGwsbzZworEoyEiutsN3nJYdbO36zfhGJ6QEDpOZIFkDtnq5JRxmvl3jsoQ==}
    engines: {node: '>=0.10.0'}

  is-finalizationregistry@1.1.0:
    resolution: {integrity: sha512-qfMdqbAQEwBw78ZyReKnlA8ezmPdb9BemzIIip/JkjaZUhitfXDkkr+3QTboW0JrSXT1QWyYShpvnNHGZ4c4yA==}
    engines: {node: '>= 0.4'}

  is-fullwidth-code-point@3.0.0:
    resolution: {integrity: sha512-zymm5+u+sCsSWyD9qNaejV3DFvhCKclKdizYaJUuHA83RLjb7nSuGnddCHGv0hk+KY7BMAlsWeK4Ueg6EV6XQg==}
    engines: {node: '>=8'}

  is-generator-function@1.0.10:
    resolution: {integrity: sha512-jsEjy9l3yiXEQ+PsXdmBwEPcOxaXWLspKdplFUVI9vq1iZgIekeC0L167qeu86czQaxed3q/Uzuw0swL0irL8A==}
    engines: {node: '>= 0.4'}

  is-glob@4.0.3:
    resolution: {integrity: sha512-xelSayHH36ZgE7ZWhli7pW34hNbNl8Ojv5KVmkJD4hBdD3th8Tfk9vYasLM+mXWOZhFkgZfxhLSnrwRr4elSSg==}
    engines: {node: '>=0.10.0'}

  is-inside-container@1.0.0:
    resolution: {integrity: sha512-KIYLCCJghfHZxqjYBE7rEy0OBuTd5xCHS7tHVgvCLkx7StIoaxwNW3hCALgEUjFfeRk+MG/Qxmp/vtETEF3tRA==}
    engines: {node: '>=14.16'}
    hasBin: true

  is-installed-globally@0.4.0:
    resolution: {integrity: sha512-iwGqO3J21aaSkC7jWnHP/difazwS7SFeIqxv6wEtLU8Y5KlzFTjyqcSIT0d8s4+dDhKytsk9PJZ2BkS5eZwQRQ==}
    engines: {node: '>=10'}

  is-map@2.0.3:
    resolution: {integrity: sha512-1Qed0/Hr2m+YqxnM09CjA2d/i6YZNfF6R2oRAOj36eUdS6qIV/huPJNSEpKbupewFs+ZsJlxsjjPbc0/afW6Lw==}
    engines: {node: '>= 0.4'}

  is-negative-zero@2.0.3:
    resolution: {integrity: sha512-5KoIu2Ngpyek75jXodFvnafB6DJgr3u8uuK0LEZJjrU19DrMD3EVERaR8sjz8CCGgpZvxPl9SuE1GMVPFHx1mw==}
    engines: {node: '>= 0.4'}

  is-npm@6.0.0:
    resolution: {integrity: sha512-JEjxbSmtPSt1c8XTkVrlujcXdKV1/tvuQ7GwKcAlyiVLeYFQ2VHat8xfrDJsIkhCdF/tZ7CiIR3sy141c6+gPQ==}
    engines: {node: ^12.20.0 || ^14.13.1 || >=16.0.0}

  is-number-object@1.0.7:
    resolution: {integrity: sha512-k1U0IRzLMo7ZlYIfzRu23Oh6MiIFasgpb9X76eqfFZAqwH44UI4KTBvBYIZ1dSL9ZzChTB9ShHfLkR4pdW5krQ==}
    engines: {node: '>= 0.4'}

  is-number@7.0.0:
    resolution: {integrity: sha512-41Cifkg6e8TylSpdtTpeLVMqvSBEVzTttHvERD741+pnZ8ANv0004MRL43QKPDlK9cGvNp6NZWZUBlbGXYxxng==}
    engines: {node: '>=0.12.0'}

  is-obj@2.0.0:
    resolution: {integrity: sha512-drqDG3cbczxxEJRoOXcOjtdp1J/lyp1mNn0xaznRs8+muBhgQcrnbspox5X5fOw0HnMnbfDzvnEMEtqDEJEo8w==}
    engines: {node: '>=8'}

  is-path-inside@3.0.3:
    resolution: {integrity: sha512-Fd4gABb+ycGAmKou8eMftCupSir5lRxqf4aD/vd0cD2qc4HL07OjCeuHMr8Ro4CoMaeCKDB0/ECBOVWjTwUvPQ==}
    engines: {node: '>=8'}

  is-plain-obj@4.1.0:
    resolution: {integrity: sha512-+Pgi+vMuUNkJyExiMBt5IlFoMyKnr5zhJ4Uspz58WOhBF5QoIZkFyNHIbBAtHwzVAgk5RtndVNsDRN61/mmDqg==}
    engines: {node: '>=12'}

  is-plain-object@2.0.4:
    resolution: {integrity: sha512-h5PpgXkWitc38BBMYawTYMWJHFZJVnBquFE57xFpjB8pJFiF6gZ+bU+WyI/yqXiFR5mdLsgYNaPe8uao6Uv9Og==}
    engines: {node: '>=0.10.0'}

  is-primitive@3.0.1:
    resolution: {integrity: sha512-GljRxhWvlCNRfZyORiH77FwdFwGcMO620o37EOYC0ORWdq+WYNVqW0w2Juzew4M+L81l6/QS3t5gkkihyRqv9w==}
    engines: {node: '>=0.10.0'}

  is-regex@1.2.0:
    resolution: {integrity: sha512-B6ohK4ZmoftlUe+uvenXSbPJFo6U37BH7oO1B3nQH8f/7h27N56s85MhUtbFJAziz5dcmuR3i8ovUl35zp8pFA==}
    engines: {node: '>= 0.4'}

  is-relative@0.1.3:
    resolution: {integrity: sha512-wBOr+rNM4gkAZqoLRJI4myw5WzzIdQosFAAbnvfXP5z1LyzgAI3ivOKehC5KfqlQJZoihVhirgtCBj378Eg8GA==}
    engines: {node: '>=0.10.0'}

  is-set@2.0.3:
    resolution: {integrity: sha512-iPAjerrse27/ygGLxw+EBR9agv9Y6uLeYVJMu+QNCoouJ1/1ri0mGrcWpfCqFZuzzx3WjtwxG098X+n4OuRkPg==}
    engines: {node: '>= 0.4'}

  is-shared-array-buffer@1.0.3:
    resolution: {integrity: sha512-nA2hv5XIhLR3uVzDDfCIknerhx8XUKnstuOERPNNIinXG7v9u+ohXF67vxm4TPTEPU6lm61ZkwP3c9PCB97rhg==}
    engines: {node: '>= 0.4'}

  is-stream@2.0.1:
    resolution: {integrity: sha512-hFoiJiTl63nn+kstHGBtewWSKnQLpyb155KHheA1l39uvtO9nWIop1p3udqPcUd/xbF1VLMO4n7OI6p7RbngDg==}
    engines: {node: '>=8'}

  is-stream@3.0.0:
    resolution: {integrity: sha512-LnQR4bZ9IADDRSkvpqMGvt/tEJWclzklNgSw48V5EAaAeDd6qGvN8ei6k5p0tvxSR171VmGyHuTiAOfxAbr8kA==}
    engines: {node: ^12.20.0 || ^14.13.1 || >=16.0.0}

  is-string@1.0.7:
    resolution: {integrity: sha512-tE2UXzivje6ofPW7l23cjDOMa09gb7xlAqG6jG5ej6uPV32TlWP3NKPigtaGeHNu9fohccRYvIiZMfOOnOYUtg==}
    engines: {node: '>= 0.4'}

  is-symbol@1.0.4:
    resolution: {integrity: sha512-C/CPBqKWnvdcxqIARxyOh4v1UUEOCHpgDa0WYgpKDFMszcrPcffg5uhwSgPCLD2WWxmq6isisz87tzT01tuGhg==}
    engines: {node: '>= 0.4'}

  is-typed-array@1.1.13:
    resolution: {integrity: sha512-uZ25/bUAlUY5fR4OKT4rZQEBrzQWYV9ZJYGGsUmEJ6thodVJ1HX64ePQ6Z0qPWP+m+Uq6e9UugrE38jeYsDSMw==}
    engines: {node: '>= 0.4'}

  is-typedarray@1.0.0:
    resolution: {integrity: sha512-cyA56iCMHAh5CdzjJIa4aohJyeO1YbwLi3Jc35MmRU6poroFjIGZzUzupGiRPOjgHg9TLu43xbpwXk523fMxKA==}

  is-weakmap@2.0.2:
    resolution: {integrity: sha512-K5pXYOm9wqY1RgjpL3YTkF39tni1XajUIkawTLUo9EZEVUFga5gSQJF8nNS7ZwJQ02y+1YCNYcMh+HIf1ZqE+w==}
    engines: {node: '>= 0.4'}

  is-weakref@1.0.2:
    resolution: {integrity: sha512-qctsuLZmIQ0+vSSMfoVvyFe2+GSEvnmZ2ezTup1SBse9+twCCeial6EEi3Nc2KFcf6+qz2FBPnjXsk8xhKSaPQ==}

  is-weakset@2.0.3:
    resolution: {integrity: sha512-LvIm3/KWzS9oRFHugab7d+M/GcBXuXX5xZkzPmN+NxihdQlZUQ4dWuSV1xR/sq6upL1TJEDrfBgRepHFdBtSNQ==}
    engines: {node: '>= 0.4'}

  is-wsl@2.2.0:
    resolution: {integrity: sha512-fKzAra0rGJUUBwGBgNkHZuToZcn+TtXHpeCgmkMJMMYx1sQDYaCSyjJBSCa2nH1DGm7s3n1oBnohoVTBaN7Lww==}
    engines: {node: '>=8'}

  is-wsl@3.1.0:
    resolution: {integrity: sha512-UcVfVfaK4Sc4m7X3dUSoHoozQGBEFeDC+zVo06t98xe8CzHSZZBekNXH+tu0NalHolcJ/QAGqS46Hef7QXBIMw==}
    engines: {node: '>=16'}

  is-yarn-global@0.4.1:
    resolution: {integrity: sha512-/kppl+R+LO5VmhYSEWARUFjodS25D68gvj8W7z0I7OWhUla5xWu8KL6CtB2V0R6yqhnRgbcaREMr4EEM6htLPQ==}
    engines: {node: '>=12'}

  isarray@0.0.1:
    resolution: {integrity: sha512-D2S+3GLxWH+uhrNEcoh/fnmYeP8E8/zHl644d/jdA0g2uyXvy3sb0qxotE+ne0LtccHknQzWwZEzhak7oJ0COQ==}

  isarray@1.0.0:
    resolution: {integrity: sha512-VLghIWNM6ELQzo7zwmcg0NmTVyWKYjvIeM83yjp0wRDTmUnrM678fQbcKBo6n2CJEF0szoG//ytg+TKla89ALQ==}

  isarray@2.0.5:
    resolution: {integrity: sha512-xHjhDr3cNBK0BzdUJSPXZntQUx/mwMS5Rw4A7lPJ90XGAO6ISP/ePDNuo0vhqOZU+UD5JoodwCAAoZQd3FeAKw==}

  isexe@1.1.2:
    resolution: {integrity: sha512-d2eJzK691yZwPHcv1LbeAOa91yMJ9QmfTgSO1oXB65ezVhXQsxBac2vEB4bMVms9cGzaA99n6V2viHMq82VLDw==}

  isexe@2.0.0:
    resolution: {integrity: sha512-RHxMLp9lnKHGHRng9QFhRCMbYAcVpn69smSGcq3f36xjgVVWThj4qqLbTLlq7Ssj8B+fIQ1EuCEGI2lKsyQeIw==}

  isobject@3.0.1:
    resolution: {integrity: sha512-WhB9zCku7EGTj/HQQRz5aUQEUeoQZH2bWcltRErOpymJ4boYE6wL9Tbr23krRPSZ+C5zqNSrSw+Cc7sZZ4b7vg==}
    engines: {node: '>=0.10.0'}

  iterator.prototype@1.1.3:
    resolution: {integrity: sha512-FW5iMbeQ6rBGm/oKgzq2aW4KvAGpxPzYES8N4g4xNXUKpL1mclMvOe+76AcLDTvD+Ze+sOpVhgdAQEKF4L9iGQ==}
    engines: {node: '>= 0.4'}

  jackspeak@3.4.3:
    resolution: {integrity: sha512-OGlZQpz2yfahA/Rd1Y8Cd9SIEsqvXkLVoSw/cgwhnhFMDbsQFeZYoJJ7bIZBS9BcamUW96asq/npPWugM+RQBw==}

  jiti@1.21.6:
    resolution: {integrity: sha512-2yTgeWTWzMWkHu6Jp9NKgePDaYHbntiwvYuuJLbbN9vl7DC9DvXKOB2BC3ZZ92D3cvV/aflH0osDfwpHepQ53w==}
    hasBin: true

  jiti@2.4.2:
    resolution: {integrity: sha512-rg9zJN+G4n2nfJl5MW3BMygZX56zKPNVEYYqq7adpmMh4Jn2QNEwhvQlFy6jPVdcod7txZtKHWnyZiA3a0zP7A==}
    hasBin: true

  jju@1.4.0:
    resolution: {integrity: sha512-8wb9Yw966OSxApiCt0K3yNJL8pnNeIv+OEq2YMidz4FKP6nonSRoOXc80iXY4JaN2FC11B9qsNmDsm+ZOfMROA==}

  joycon@3.1.1:
    resolution: {integrity: sha512-34wB/Y7MW7bzjKRjUKTa46I2Z7eV62Rkhva+KkopW7Qvv/OSWBqvkSY7vusOPrNuZcUG3tApvdVgNB8POj3SPw==}
    engines: {node: '>=10'}

  js-tokens@4.0.0:
    resolution: {integrity: sha512-RdJUflcE3cUzKiMqQgsCu06FPu9UdIJO0beYbPhHN4k6apgJtifcoCtT9bcxOpYBtpD2kCM6Sbzg4CausW/PKQ==}

  js-yaml@4.1.0:
    resolution: {integrity: sha512-wpxZs9NoxZaJESJGIZTyDEaYpl0FKSA+FB9aJiyemKhMwkxQg63h4T1KJgUGHpTqPDNRcmmYLugrRjJlBtWvRA==}
    hasBin: true

  jsesc@0.5.0:
    resolution: {integrity: sha512-uZz5UnB7u4T9LvwmFqXii7pZSouaRPorGs5who1Ip7VO0wxanFvBL7GkM6dTHlgX+jhBApRetaWpnDabOeTcnA==}
    hasBin: true

  jsesc@3.0.2:
    resolution: {integrity: sha512-xKqzzWXDttJuOcawBt4KnKHHIf5oQ/Cxax+0PWFG+DFDgHNAdi+TXECADI+RYiFUMmx8792xsMbbgXj4CwnP4g==}
    engines: {node: '>=6'}
    hasBin: true

  json-buffer@3.0.1:
    resolution: {integrity: sha512-4bV5BfR2mqfQTJm+V5tPPdf+ZpuhiIvTuAB5g8kcrXOZpTT/QwwVRWBywX1ozr6lEuPdbHxwaJlm9G6mI2sfSQ==}

  json-parse-better-errors@1.0.2:
    resolution: {integrity: sha512-mrqyZKfX5EhL7hvqcV6WG1yYjnjeuYDzDhhcAAUrq8Po85NBQBJP+ZDUT75qZQ98IkUoBqdkExkukOU7Ts2wrw==}

  json-parse-even-better-errors@2.3.1:
    resolution: {integrity: sha512-xyFwyhro/JEof6Ghe2iz2NcXoj2sloNsWr/XsERDK/oiPCfaNhl5ONfp+jQdAZRQQ0IJWNzH9zIZF7li91kh2w==}

  json-parse-even-better-errors@3.0.2:
    resolution: {integrity: sha512-fi0NG4bPjCHunUJffmLd0gxssIgkNmArMvis4iNah6Owg1MCJjWhEcDLmsK6iGkJq3tHwbDkTlce70/tmXN4cQ==}
    engines: {node: ^14.17.0 || ^16.13.0 || >=18.0.0}

  json-schema-traverse@0.4.1:
    resolution: {integrity: sha512-xbbCH5dCYU5T8LcEhhuh7HJ88HXuW3qsI3Y0zOZFKfZEHcpWiHU/Jxzk629Brsab/mMiHQti9wMP+845RPe3Vg==}

  json-schema-traverse@1.0.0:
    resolution: {integrity: sha512-NM8/P9n3XjXhIZn1lLhkFaACTOURQXjWhV4BA/RnOv8xvgqtqpAX9IO4mRQxSx1Rlo4tqzeqb0sOlruaOy3dug==}

  json-stable-stringify-without-jsonify@1.0.1:
    resolution: {integrity: sha512-Bdboy+l7tA3OGW6FjyFHWkP5LuByj1Tk33Ljyq0axyzdk9//JSi2u3fP1QSmd1KNwq6VOKYGlAu87CisVir6Pw==}

  json5@1.0.2:
    resolution: {integrity: sha512-g1MWMLBiz8FKi1e4w0UyVL3w+iJceWAFBAaBnnGKOpNa5f8TLktkbre1+s6oICydWAm+HRUGTmI+//xv2hvXYA==}
    hasBin: true

  json5@2.2.3:
    resolution: {integrity: sha512-XmOWe7eyHYH14cLdVPoyg+GOH3rYX++KpzrylJwSW98t3Nk+U8XOl8FWKOgwtzdb8lXGf6zYwDUzeHMWfxasyg==}
    engines: {node: '>=6'}
    hasBin: true

  jsonfile@6.1.0:
    resolution: {integrity: sha512-5dgndWOriYSm5cnYaJNhalLNDKOqFwyDB/rr1E9ZsGciGvKPs8R2xYGCacuf3z6K1YKDz182fd+fY3cn3pMqXQ==}

  jsx-ast-utils@3.3.5:
    resolution: {integrity: sha512-ZZow9HBI5O6EPgSJLUb8n2NKgmVWTwCvHGwFuJlMjvLFqlGG6pjirPhtdsseaLZjSibD8eegzmYpUZwoIlj2cQ==}
    engines: {node: '>=4.0'}

  jszip@3.10.1:
    resolution: {integrity: sha512-xXDvecyTpGLrqFrvkrUSoxxfJI5AH7U8zxxtVclpsUtMCq4JQ290LY8AW5c7Ggnr/Y/oK+bQMbqK2qmtk3pN4g==}

  keyv@4.5.4:
    resolution: {integrity: sha512-oxVHkHR/EJf2CNXnWxRLW6mg7JyCCUcG0DtEGmL2ctUo1PNTin1PUil+r/+4r5MpVgC/fn1kjsx7mjSujKqIpw==}

  kleur@4.1.5:
    resolution: {integrity: sha512-o+NO+8WrRiQEE4/7nwRJhN1HWpVmJm511pBHUxPLtp0BUISzlBplORYSmTclCnJvQq2tKu/sgl3xVpkc7ZWuQQ==}
    engines: {node: '>=6'}

  knip@5.42.2:
    resolution: {integrity: sha512-hVtZ6V59COFz3Y0/BHrWMlPAx82EdX/xFHXbutIRSNfJFPMGmIpxLBWTg35F4XQJGwlu5uWiJf8rBYYkmlYWWQ==}
    engines: {node: '>=18.18.0'}
    hasBin: true
    peerDependencies:
      '@types/node': '>=18'
      typescript: '>=5.0.4'

  language-subtag-registry@0.3.23:
    resolution: {integrity: sha512-0K65Lea881pHotoGEa5gDlMxt3pctLi2RplBb7Ezh4rRdLEOtgi7n4EwK9lamnUCkKBqaeKRVebTq6BAxSkpXQ==}

  language-tags@1.0.9:
    resolution: {integrity: sha512-MbjN408fEndfiQXbFQ1vnd+1NoLDsnQW41410oQBXiyXDMYH5z505juWa4KUE1LqxRC7DgOgZDbKLxHIwm27hA==}
    engines: {node: '>=0.10'}

  latest-version@7.0.0:
    resolution: {integrity: sha512-KvNT4XqAMzdcL6ka6Tl3i2lYeFDgXNCuIX+xNx6ZMVR1dFq+idXd9FLKNMOIx0t9mJ9/HudyX4oZWXZQ0UJHeg==}
    engines: {node: '>=14.16'}

  lazystream@1.0.1:
    resolution: {integrity: sha512-b94GiNHQNy6JNTrt5w6zNyffMrNkXZb3KTkCZJb2V1xaEGCk093vkZ2jk3tpaeP33/OiXC+WvK9AxUebnf5nbw==}
    engines: {node: '>= 0.6.3'}

  levn@0.4.1:
    resolution: {integrity: sha512-+bT2uH4E5LGE7h/n3evcS/sQlJXCpIp6ym8OWJ5eV6+67Dsql/LaaT7qJBAt2rzfoa/5QBGBhxDix1dMt2kQKQ==}
    engines: {node: '>= 0.8.0'}

  lie@3.3.0:
    resolution: {integrity: sha512-UaiMJzeWRlEujzAuw5LokY1L5ecNQYZKfmyZ9L7wDHb/p5etKaxXhohBcrw0EYby+G/NA52vRSN4N39dxHAIwQ==}

  lighthouse-logger@2.0.1:
    resolution: {integrity: sha512-ioBrW3s2i97noEmnXxmUq7cjIcVRjT5HBpAYy8zE11CxU9HqlWHHeRxfeN1tn8F7OEMVPIC9x1f8t3Z7US9ehQ==}

  lilconfig@3.1.3:
    resolution: {integrity: sha512-/vlFKAoH5Cgt3Ie+JLhRbwOsCQePABiU3tJ1egGvyQ+33R/vcwM2Zl2QR/LzjsBeItPt3oSVXapn+m4nQDvpzw==}
    engines: {node: '>=14'}

  lines-and-columns@1.2.4:
    resolution: {integrity: sha512-7ylylesZQ/PV29jhEDl3Ufjo6ZX7gCqJr5F7PKrqc93v7fzSymt1BpwEU8nAUXs8qzzvqhbjhK5QZg6Mt/HkBg==}

  lines-and-columns@2.0.4:
    resolution: {integrity: sha512-wM1+Z03eypVAVUCE7QdSqpVIvelbOakn1M0bPDoA4SGWPx3sNDVUiMo3L6To6WWGClB7VyXnhQ4Sn7gxiJbE6A==}
    engines: {node: ^12.20.0 || ^14.13.1 || >=16.0.0}

  linkedom@0.14.26:
    resolution: {integrity: sha512-mK6TrydfFA7phrnp+1j57ycBwFI5bGSW6YXlw9acHoqF+mP/y+FooEYYyniOt5Ot57FSKB3iwmnuQ1UUyNLm5A==}

  load-json-file@4.0.0:
    resolution: {integrity: sha512-Kx8hMakjX03tiGTLAIdJ+lL0htKnXjEZN6hk/tozf/WOuYGdZBJrZ+rCJRbVCugsjB3jMLn9746NsQIf5VjBMw==}
    engines: {node: '>=4'}

  load-tsconfig@0.2.5:
    resolution: {integrity: sha512-IXO6OCs9yg8tMKzfPZ1YmheJbZCiEsnBdcB03l0OcfK9prKnJb96siuHCr5Fl37/yo9DnKU+TLpxzTUspw9shg==}
    engines: {node: ^12.20.0 || ^14.13.1 || >=16.0.0}

  local-pkg@0.5.1:
    resolution: {integrity: sha512-9rrA30MRRP3gBD3HTGnC6cDFpaE1kVDWxWgqWJUN0RvDNAo+Nz/9GxB+nHOH0ifbVFy0hSA1V6vFDvnx54lTEQ==}
    engines: {node: '>=14'}

  locate-path@5.0.0:
    resolution: {integrity: sha512-t7hw9pI+WvuwNJXwk5zVHpyhIqzg2qTlklJOf0mVxGSbe3Fp2VieZcduNYjaLDoy6p9uGpQEGWG87WpMKlNq8g==}
    engines: {node: '>=8'}

  locate-path@6.0.0:
    resolution: {integrity: sha512-iPZK6eYjbxRu3uB4/WZ3EsEIMJFMqAoopl3R+zuq0UjcAm/MO6KCweDgPfP3elTztoKP3KtnVHxTn2NHBSDVUw==}
    engines: {node: '>=10'}

  lodash.defaults@4.2.0:
    resolution: {integrity: sha512-qjxPLHd3r5DnsdGacqOMU6pb/avJzdh9tFX2ymgoZE27BmjXrNy/y4LoaiTeAb+O3gL8AfpJGtqfX/ae2leYYQ==}

  lodash.difference@4.5.0:
    resolution: {integrity: sha512-dS2j+W26TQ7taQBGN8Lbbq04ssV3emRw4NY58WErlTO29pIqS0HmoT5aJ9+TUQ1N3G+JOZSji4eugsWwGp9yPA==}

  lodash.flatten@4.4.0:
    resolution: {integrity: sha512-C5N2Z3DgnnKr0LOpv/hKCgKdb7ZZwafIrsesve6lmzvZIRZRGaZ/l6Q8+2W7NaT+ZwO3fFlSCzCzrDCFdJfZ4g==}

  lodash.isplainobject@4.0.6:
    resolution: {integrity: sha512-oSXzaWypCMHkPC3NvBEaPHf0KsA5mvPrOPgQWDsbg8n7orZ290M0BmC/jgRZ4vcJ6DTAhjrsSYgdsW/F+MFOBA==}

  lodash.merge@4.6.2:
    resolution: {integrity: sha512-0KpjqXRVvrYyCsX1swR/XTK0va6VQkQM6MNo7PqW77ByjAhoARA8EfrP1N4+KlKj8YS0ZUCtRT/YUuhyYDujIQ==}

  lodash.sortby@4.7.0:
    resolution: {integrity: sha512-HDWXG8isMntAyRF5vZ7xKuEvOhT4AhlRt/3czTSjvGUxjYCBVRQY48ViDHyfYz9VIoBkW4TMGQNapx+l3RUwdA==}

  lodash.union@4.6.0:
    resolution: {integrity: sha512-c4pB2CdGrGdjMKYLA+XiRDO7Y0PRQbm/Gzg8qMj+QH+pFVAoTp5sBpO0odL3FjoPCGjK96p6qsP+yQoiLoOBcw==}

  lodash.uniq@4.5.0:
    resolution: {integrity: sha512-xfBaXQd9ryd9dlSDvnvI0lvxfLJlYAZzXomUYzLKtUeOQvOP5piqAWuGtrhWeqaXK9hhoM/iyJc5AV+XfsX3HQ==}

  lodash.uniqby@4.7.0:
    resolution: {integrity: sha512-e/zcLx6CSbmaEgFHCA7BnoQKyCtKMxnuWrJygbwPs/AIn+IMKl66L8/s+wBUn5LRw2pZx3bUHibiV1b6aTWIww==}

  loose-envify@1.4.0:
    resolution: {integrity: sha512-lyuxPGr/Wfhrlem2CL/UcnUc1zcqKAImBDzukY7Y5F/yQiNdko6+fRLevlw1HgMySw7f611UIY408EtxRSoK3Q==}
    hasBin: true

  loupe@2.3.7:
    resolution: {integrity: sha512-zSMINGVYkdpYSOBmLi0D1Uo7JU9nVdQKrHxC8eYlV+9YKK9WePqAlL7lSlorG/U2Fw1w0hTBmaa/jrQ3UbPHtA==}

  lowercase-keys@3.0.0:
    resolution: {integrity: sha512-ozCC6gdQ+glXOQsveKD0YsDy8DSQFjDTz4zyzEHNV5+JP5D62LmfDZ6o1cycFx9ouG940M5dE8C8CTewdj2YWQ==}
    engines: {node: ^12.20.0 || ^14.13.1 || >=16.0.0}

  lru-cache@10.4.3:
    resolution: {integrity: sha512-JNAzZcXrCt42VGLuYz0zfAzDfAvJWW6AfYlDBQyDV5DClI2m5sAmK+OIO7s59XfsRsWHp02jAJrRadPRGTt6SQ==}

  lru-cache@5.1.1:
    resolution: {integrity: sha512-KpNARQA3Iwv+jTA0utUVVbrh+Jlrr1Fv0e56GGzAFOXN7dk/FviaDW8LHmK52DlcH4WP2n6gI8vN1aesBFgo9w==}

  magic-string@0.30.14:
    resolution: {integrity: sha512-5c99P1WKTed11ZC0HMJOj6CDIue6F8ySu+bJL+85q1zBEIY8IklrJ1eiKC2NDRh3Ct3FcvmJPyQHb9erXMTJNw==}

  make-error@1.3.6:
    resolution: {integrity: sha512-s8UhlNe7vPKomQhC1qFelMokr/Sc3AgNbso3n74mVPA5LTZwkB9NlXf4XPamLxJE8h0gh73rM94xvwRT2CVInw==}

  marky@1.2.5:
    resolution: {integrity: sha512-q9JtQJKjpsVxCRVgQ+WapguSbKC3SQ5HEzFGPAJMStgh3QjCawp00UKv3MTTAArTmGmmPUvllHZoNbZ3gs0I+Q==}

  md5@2.3.0:
    resolution: {integrity: sha512-T1GITYmFaKuO91vxyoQMFETst+O71VUPEU3ze5GNzDm0OWdP8v1ziTaAEPUr/3kLsY3Sftgz242A1SetQiDL7g==}

  memorystream@0.3.1:
    resolution: {integrity: sha512-S3UwM3yj5mtUSEfP41UZmt/0SCoVYUcU1rkXv+BQ5Ig8ndL4sPoJNBUJERafdPb5jjHJGuMgytgKvKIf58XNBw==}
    engines: {node: '>= 0.10.0'}

  merge-stream@2.0.0:
    resolution: {integrity: sha512-abv/qOcuPfk3URPfDzmZU1LKmuw8kT+0nIHvKrKgFrwifol/doWcdA4ZqsWQ8ENrFKkd67Mfpo/LovbIUsbt3w==}

  merge2@1.4.1:
    resolution: {integrity: sha512-8q7VEgMJW4J8tcfVPy8g09NcQwZdbwFEqhe/WZkoIzjn/3TGDwtOCYtXGxA3O8tPzpczCCDgv+P2P5y00ZJOOg==}
    engines: {node: '>= 8'}

  micromatch@4.0.8:
    resolution: {integrity: sha512-PXwfBhYu0hBCPw8Dn0E+WDYb7af3dSLVWKi3HGv84IdF4TyFoC0ysxFd0Goxw7nSv4T/PzEJQxsYsEiFCKo2BA==}
    engines: {node: '>=8.6'}

  mimic-fn@2.1.0:
    resolution: {integrity: sha512-OqbOk5oEQeAZ8WXWydlu9HJjz9WVdEIvamMCcXmuqUYjTknH/sqsWvhQ3vgwKFRR1HpjvNBKQ37nbJgYzGqGcg==}
    engines: {node: '>=6'}

  mimic-fn@4.0.0:
    resolution: {integrity: sha512-vqiC06CuhBTUdZH+RYl8sFrL096vA45Ok5ISO6sE/Mr1jRbGH4Csnhi8f3wKVl7x8mO4Au7Ir9D3Oyv1VYMFJw==}
    engines: {node: '>=12'}

  mimic-response@3.1.0:
    resolution: {integrity: sha512-z0yWI+4FDrrweS8Zmt4Ej5HdJmky15+L2e6Wgn3+iK5fWzb6T3fhNFq2+MeTRb064c6Wr4N/wv0DzQTjNzHNGQ==}
    engines: {node: '>=10'}

  mimic-response@4.0.0:
    resolution: {integrity: sha512-e5ISH9xMYU0DzrT+jl8q2ze9D6eWBto+I8CNpe+VI+K2J/F/k3PdkdTdz4wvGVH4NTpo+NRYTVIuMQEMMcsLqg==}
    engines: {node: ^12.20.0 || ^14.13.1 || >=16.0.0}

  min-indent@1.0.1:
    resolution: {integrity: sha512-I9jwMn07Sy/IwOj3zVkVik2JTvgpaykDZEigL6Rx6N9LbMywwUSMtxET+7lVoDLLd3O3IXwJwvuuns8UB/HeAg==}
    engines: {node: '>=4'}

  minimatch@3.1.2:
    resolution: {integrity: sha512-J7p63hRiAjw1NDEww1W7i37+ByIrOWO5XQQAzZ3VOcL0PNybwpfmV/N05zFAzwQ9USyEcX6t3UO+K5aqBQOIHw==}

  minimatch@5.1.6:
    resolution: {integrity: sha512-lKwV/1brpG6mBUFHtb7NUmtABCb2WZZmm2wNiOA5hAb8VdCS4B3dtMWyvcoViccwAW/COERjXLt0zP1zXUN26g==}
    engines: {node: '>=10'}

  minimatch@9.0.5:
    resolution: {integrity: sha512-G6T0ZX48xgozx7587koeX9Ys2NYy6Gmv//P89sEte9V9whIapMNF4idKxnW2QtCcLiTWlb/wfCabAtAFWhhBow==}
    engines: {node: '>=16 || 14 >=14.17'}

  minimist@1.2.8:
    resolution: {integrity: sha512-2yyAR8qBkN3YuheJanUpWC5U3bb5osDywNB8RzDVlDwDHbocAJveqqj1u8+SVD7jkWT4yvsHCpWqqWqAxb0zCA==}

  minipass@7.1.2:
    resolution: {integrity: sha512-qOOzS1cBTWYF4BH8fVePDBOO9iptMnGUEZwNc/cMWnTV2nVLZ7VoNWEPHkYczZA0pdoA7dl6e7FL659nX9S2aw==}
    engines: {node: '>=16 || 14 >=14.17'}

  mkdirp@0.5.6:
    resolution: {integrity: sha512-FP+p8RB8OWpF3YZBCrP5gtADmtXApB5AMLn+vdyA+PyxCjrCs00mjyUozssO33cwDeT3wNGdLxJ5M//YqtHAJw==}
    hasBin: true

  mkdirp@3.0.1:
    resolution: {integrity: sha512-+NsyUUAZDmo6YVHzL/stxSu3t9YS1iljliy3BSDrXJ/dkn1KYdmtZODGGjLcc9XLgVVpH4KshHB8XmZgMhaBXg==}
    engines: {node: '>=10'}
    hasBin: true

  mlly@1.7.3:
    resolution: {integrity: sha512-xUsx5n/mN0uQf4V548PKQ+YShA4/IW0KI1dZhrNrPCLG+xizETbHTkOa1f8/xut9JRPp8kQuMnz0oqwkTiLo/A==}

  moment@2.30.1:
    resolution: {integrity: sha512-uEmtNhbDOrWPFS+hdjFCBfy9f2YoyzRpwcl+DqpC6taX21FzsTLQVbMV/W7PzNSX6x/bhC1zA3c2UQ5NzH6how==}

  mri@1.2.0:
    resolution: {integrity: sha512-tzzskb3bG8LvYGFF/mDTpq3jpI6Q9wc3LEmBaghu+DdCssd1FakN7Bc0hVNmEyGq1bq3RgfkCb3cmQLpNPOroA==}
    engines: {node: '>=4'}

  mrmime@2.0.0:
    resolution: {integrity: sha512-eu38+hdgojoyq63s+yTpN4XMBdt5l8HhMhc4VKLO9KM5caLIBvUm4thi7fFaxyTmCKeNnXZ5pAlBwCUnhA09uw==}
    engines: {node: '>=10'}

  ms@2.0.0:
    resolution: {integrity: sha512-Tpp60P6IUJDTuOq/5Z8cdskzJujfwqfOTkrwIwj7IRISpnkJnT6SyJ4PCPnGMoFjC9ddhal5KVIYtAt97ix05A==}

  ms@2.1.3:
    resolution: {integrity: sha512-6FlzubTLZG3J2a/NVCAleEhjzq5oxgHyaCU9yYXvcLsvoVaHJq/s5xXI6/XXP6tz7R9xAOtHnSO/tXtF3WRTlA==}

  multimatch@6.0.0:
    resolution: {integrity: sha512-I7tSVxHGPlmPN/enE3mS1aOSo6bWBfls+3HmuEeCUBCE7gWnm3cBXCBkpurzFjVRwC6Kld8lLaZ1Iv5vOcjvcQ==}
    engines: {node: ^12.20.0 || ^14.13.1 || >=16.0.0}

  mv@2.1.1:
    resolution: {integrity: sha512-at/ZndSy3xEGJ8i0ygALh8ru9qy7gWW1cmkaqBN29JmMlIvM//MEO9y1sk/avxuwnPcfhkejkLsuPxH81BrkSg==}
    engines: {node: '>=0.8.0'}

  mz@2.7.0:
    resolution: {integrity: sha512-z81GNO7nnYMEhrGh9LeymoE4+Yr0Wn5McHIZMK5cfQCl+NDX08sCZgUc9/6MHni9IWuFLm1Z3HTCXu2z9fN62Q==}

  nan@2.22.0:
    resolution: {integrity: sha512-nbajikzWTMwsW+eSsNm3QwlOs7het9gGJU5dDZzRTQGk03vyBOauxgI4VakDzE0PtsGTmXPsXTbbjVhRwR5mpw==}

  nanoid@3.3.8:
    resolution: {integrity: sha512-WNLf5Sd8oZxOm+TzppcYk8gVOgP+l58xNy58D0nbUnOxOWRWvlcCV4kUF7ltmI6PsrLl/BgKEyS4mqsGChFN0w==}
    engines: {node: ^10 || ^12 || ^13.7 || ^14 || >=15.0.1}
    hasBin: true

  natural-compare-lite@1.4.0:
    resolution: {integrity: sha512-Tj+HTDSJJKaZnfiuw+iaF9skdPpTo2GtEly5JHnWV/hfv2Qj/9RKsGISQtLh2ox3l5EAGw487hnBee0sIJ6v2g==}

  natural-compare@1.4.0:
    resolution: {integrity: sha512-OWND8ei3VtNC9h7V60qff3SVobHr996CTwgxubgyQYEpg290h9J0buyECNNJexkFm5sOajh5G116RYA1c8ZMSw==}

  ncp@2.0.0:
    resolution: {integrity: sha512-zIdGUrPRFTUELUvr3Gmc7KZ2Sw/h1PiVM0Af/oHB6zgnV1ikqSfRk+TOufi79aHYCW3NiOXmr1BP5nWbzojLaA==}
    hasBin: true

  next@15.0.3:
    resolution: {integrity: sha512-ontCbCRKJUIoivAdGB34yCaOcPgYXr9AAkV/IwqFfWWTXEPUgLYkSkqBhIk9KK7gGmgjc64B+RdoeIDM13Irnw==}
    engines: {node: ^18.18.0 || ^19.8.0 || >= 20.0.0}
    hasBin: true
    peerDependencies:
      '@opentelemetry/api': ^1.1.0
      '@playwright/test': ^1.41.2
      babel-plugin-react-compiler: '*'
      react: ^18.2.0 || 19.0.0-rc-66855b96-20241106
      react-dom: ^18.2.0 || 19.0.0-rc-66855b96-20241106
      sass: ^1.3.0
    peerDependenciesMeta:
      '@opentelemetry/api':
        optional: true
      '@playwright/test':
        optional: true
      babel-plugin-react-compiler:
        optional: true
      sass:
        optional: true

  nice-try@1.0.5:
    resolution: {integrity: sha512-1nh45deeb5olNY7eX82BkPO7SSxR5SSYJiPTrTdFUVYwAl8CKMA5N9PjTYkHiRjisVcxcQ1HXdLhx2qxxJzLNQ==}

  node-forge@1.3.1:
    resolution: {integrity: sha512-dPEtOeMvF9VMcYV/1Wb8CPoVAXtp6MKMlcbAt4ddqmGqUJ6fQZFXkNZNkNlfevtNkGtaSoXf/vNNNSvgrdXwtA==}
    engines: {node: '>= 6.13.0'}

  node-notifier@10.0.1:
    resolution: {integrity: sha512-YX7TSyDukOZ0g+gmzjB6abKu+hTGvO8+8+gIFDsRCU2t8fLV/P2unmt+LGFaIa4y64aX98Qksa97rgz4vMNeLQ==}

  node-releases@2.0.18:
    resolution: {integrity: sha512-d9VeXT4SJ7ZeOqGX6R5EM022wpL+eWPooLI+5UpWn2jCT1aosUQEhQP214x33Wkwx3JQMvIm+tIoVOdodFS40g==}

  normalize-package-data@2.5.0:
    resolution: {integrity: sha512-/5CMN3T0R4XTj4DcGaexo+roZSdSFW/0AOOTROrjxzCG1wrWXEsGbRKevjlIL+ZDE4sZlJr5ED4YW0yqmkK+eA==}

  normalize-path@3.0.0:
    resolution: {integrity: sha512-6eZs5Ls3WtCisHWp9S2GUy8dqkpGi4BVSz3GaqiE6ezub0512ESztXUwUB6C6IKbQkY2Pnb/mD4WYojCRwcwLA==}
    engines: {node: '>=0.10.0'}

  normalize-range@0.1.2:
    resolution: {integrity: sha512-bdok/XvKII3nUpklnV6P2hxtMNrCboOjAcyBuQnWEhO665FwrSNRxU+AqpsyvO6LgGYPspN+lu5CLtw4jPRKNA==}
    engines: {node: '>=0.10.0'}

  normalize-url@8.0.1:
    resolution: {integrity: sha512-IO9QvjUMWxPQQhs60oOu10CRkWCiZzSUkzbXGGV9pviYl1fXYcvkzQ5jV9z8Y6un8ARoVRl4EtC6v6jNqbaJ/w==}
    engines: {node: '>=14.16'}

  npm-bundled@2.0.1:
    resolution: {integrity: sha512-gZLxXdjEzE/+mOstGDqR6b0EkhJ+kM6fxM6vUuckuctuVPh80Q6pw/rSZj9s4Gex9GxWtIicO1pc8DB9KZWudw==}
    engines: {node: ^12.13.0 || ^14.15.0 || >=16.0.0}

  npm-normalize-package-bin@2.0.0:
    resolution: {integrity: sha512-awzfKUO7v0FscrSpRoogyNm0sajikhBWpU0QMrW09AMi9n1PoKU6WaIqUzuJSQnpciZZmJ/jMZ2Egfmb/9LiWQ==}
    engines: {node: ^12.13.0 || ^14.15.0 || >=16.0.0}

  npm-packlist@5.1.3:
    resolution: {integrity: sha512-263/0NGrn32YFYi4J533qzrQ/krmmrWwhKkzwTuM4f/07ug51odoaNjUexxO4vxlzURHcmYMH1QjvHjsNDKLVg==}
    engines: {node: ^12.13.0 || ^14.15.0 || >=16.0.0}
    hasBin: true

  npm-run-all@4.1.5:
    resolution: {integrity: sha512-Oo82gJDAVcaMdi3nuoKFavkIHBRVqQ1qvMb+9LHk/cF4P6B2m8aP04hGf7oL6wZ9BuGwX1onlLhpuoofSyoQDQ==}
    engines: {node: '>= 4'}
    hasBin: true

  npm-run-path@4.0.1:
    resolution: {integrity: sha512-S48WzZW777zhNIrn7gxOlISNAqi9ZC/uQFnRdbeIHhZhCA6UqpkOT8T1G7BvfdgP4Er8gF4sUbaS0i7QvIfCWw==}
    engines: {node: '>=8'}

  npm-run-path@5.3.0:
    resolution: {integrity: sha512-ppwTtiJZq0O/ai0z7yfudtBpWIoxM8yE6nHi1X47eFR2EWORqfbu6CnPlNsjeN683eT0qG6H/Pyf9fCcvjnnnQ==}
    engines: {node: ^12.20.0 || ^14.13.1 || >=16.0.0}

  nth-check@2.1.1:
    resolution: {integrity: sha512-lqjrjmaOoAnWfMmBPL+XNnynZh2+swxiX3WUE0s4yEHI6m+AwrK2UZOimIRl3X/4QctVqS8AiZjFqyOGrMXb/w==}

  object-assign@4.1.1:
    resolution: {integrity: sha512-rJgTQnkUnH1sFw8yT6VSU3zD3sWmu6sZhIseY8VX+GRu3P6F7Fu+JNDoXfklElbLJSnc3FUQHVe4cU5hj+BcUg==}
    engines: {node: '>=0.10.0'}

  object-hash@3.0.0:
    resolution: {integrity: sha512-RSn9F68PjH9HqtltsSnqYC1XXoWe9Bju5+213R98cNGttag9q9yAOTzdbsqvIa7aNm5WffBZFpWYr2aWrklWAw==}
    engines: {node: '>= 6'}

  object-inspect@1.13.3:
    resolution: {integrity: sha512-kDCGIbxkDSXE3euJZZXzc6to7fCrKHNI/hSRQnRuQ+BWjFNzZwiFF8fj/6o2t2G9/jTj8PSIYTfCLelLZEeRpA==}
    engines: {node: '>= 0.4'}

  object-keys@1.1.1:
    resolution: {integrity: sha512-NuAESUOUMrlIXOfHKzD6bpPu3tYt3xvjNdRIQ+FeT0lNb4K8WR70CaDxhuNguS2XG+GjkyMwOzsN5ZktImfhLA==}
    engines: {node: '>= 0.4'}

  object.assign@4.1.5:
    resolution: {integrity: sha512-byy+U7gp+FVwmyzKPYhW2h5l3crpmGsxl7X2s8y43IgxvG4g3QZ6CffDtsNQy1WsmZpQbO+ybo0AlW7TY6DcBQ==}
    engines: {node: '>= 0.4'}

  object.entries@1.1.8:
    resolution: {integrity: sha512-cmopxi8VwRIAw/fkijJohSfpef5PdN0pMQJN6VC/ZKvn0LIknWD8KtgY6KlQdEc4tIjcQ3HxSMmnvtzIscdaYQ==}
    engines: {node: '>= 0.4'}

  object.fromentries@2.0.8:
    resolution: {integrity: sha512-k6E21FzySsSK5a21KRADBd/NGneRegFO5pLHfdQLpRDETUNJueLXs3WCzyQ3tFRDYgbq3KHGXfTbi2bs8WQ6rQ==}
    engines: {node: '>= 0.4'}

  object.groupby@1.0.3:
    resolution: {integrity: sha512-+Lhy3TQTuzXI5hevh8sBGqbmurHbbIjAi0Z4S63nthVLmLxfbj4T54a4CfZrXIrt9iP4mVAPYMo/v99taj3wjQ==}
    engines: {node: '>= 0.4'}

  object.values@1.2.0:
    resolution: {integrity: sha512-yBYjY9QX2hnRmZHAjG/f13MzmBzxzYgQhFrke06TTyKY5zSTEqkOeukBzIdVA3j3ulu8Qa3MbVFShV7T2RmGtQ==}
    engines: {node: '>= 0.4'}

  once@1.4.0:
    resolution: {integrity: sha512-lNaJgI+2Q5URQBkccEKHTQOPaXdUxnZZElQTZY0MFUAuaEqe1E+Nyvgdz/aIyNi6Z9MzO5dv1H8n58/GELp3+w==}

  onetime@5.1.2:
    resolution: {integrity: sha512-kbpaSSGJTWdAY5KPVeMOKXSrPtr8C8C7wodJbcsd51jRnmD+GZu8Y0VoU6Dm5Z4vWr0Ig/1NKuWRKf7j5aaYSg==}
    engines: {node: '>=6'}

  onetime@6.0.0:
    resolution: {integrity: sha512-1FlR+gjXK7X+AsAHso35MnyN5KqGwJRi/31ft6x0M194ht7S+rWAvd7PHss9xSKMzE0asv1pyIHaJYq+BbacAQ==}
    engines: {node: '>=12'}

  open@10.1.0:
    resolution: {integrity: sha512-mnkeQ1qP5Ue2wd+aivTD3NHd/lZ96Lu0jgf0pwktLPtx6cTZiH7tyeGRRHs0zX0rbrahXPnXlUnbeXyaBBuIaw==}
    engines: {node: '>=18'}

  optionator@0.9.4:
    resolution: {integrity: sha512-6IpQ7mKUxRcZNLIObR0hz7lxsapSSIYNZJwXPGeF0mTVqGKFIXj1DQcMoT22S3ROcLyY/rz0PWaWZ9ayWmad9g==}
    engines: {node: '>= 0.8.0'}

  os-shim@0.1.3:
    resolution: {integrity: sha512-jd0cvB8qQ5uVt0lvCIexBaROw1KyKm5sbulg2fWOHjETisuCzWyt+eTZKEMs8v6HwzoGs8xik26jg7eCM6pS+A==}
    engines: {node: '>= 0.4.0'}

  p-cancelable@3.0.0:
    resolution: {integrity: sha512-mlVgR3PGuzlo0MmTdk4cXqXWlwQDLnONTAg6sm62XkMJEiRxN3GL3SffkYvqwonbkJBcrI7Uvv5Zh9yjvn2iUw==}
    engines: {node: '>=12.20'}

  p-limit@2.3.0:
    resolution: {integrity: sha512-//88mFWSJx8lxCzwdAABTJL2MyWB12+eIY7MDL2SqLmAkeKU9qxRvWuSyTjm3FUmpBEMuFfckAIqEaVGUDxb6w==}
    engines: {node: '>=6'}

  p-limit@3.1.0:
    resolution: {integrity: sha512-TYOanM3wGwNGsZN2cVTYPArw454xnXj5qmWF1bEoAc4+cU/ol7GVh7odevjp1FNHduHc3KZMcFduxU5Xc6uJRQ==}
    engines: {node: '>=10'}

  p-limit@5.0.0:
    resolution: {integrity: sha512-/Eaoq+QyLSiXQ4lyYV23f14mZRQcXnxfHrN0vCai+ak9G0pp9iEQukIIZq5NccEvwRB8PUnZT0KsOoDCINS1qQ==}
    engines: {node: '>=18'}

  p-locate@4.1.0:
    resolution: {integrity: sha512-R79ZZ/0wAxKGu3oYMlz8jy/kbhsNrS7SKZ7PxEHBgJ5+F2mtFW2fK2cOtBh1cHYkQsbzFV7I+EoRKe6Yt0oK7A==}
    engines: {node: '>=8'}

  p-locate@5.0.0:
    resolution: {integrity: sha512-LaNjtRWUBY++zB5nE/NwcaoMylSPk+S+ZHNB1TzdbMJMny6dynpAGt7X/tl/QYq3TIeE6nxHppbo2LGymrG5Pw==}
    engines: {node: '>=10'}

  p-map@4.0.0:
    resolution: {integrity: sha512-/bjOqmgETBYB5BoEeGVea8dmvHb2m9GLy1E9W43yeyfP6QQCZGFNa+XRceJEuDB6zqr+gKpIAmlLebMpykw/MQ==}
    engines: {node: '>=10'}

  p-try@2.2.0:
    resolution: {integrity: sha512-R4nPAVTAU0B9D35/Gk3uJf/7XYbQcyohSKdvAxIRSNghFl4e71hVoGnBNQz9cWaXxO2I10KTC+3jMdvvoKw6dQ==}
    engines: {node: '>=6'}

  package-json-from-dist@1.0.1:
    resolution: {integrity: sha512-UEZIS3/by4OC8vL3P2dTXRETpebLI2NiI5vIrjaD/5UtrkFX/tNbwjTSRAGC/+7CAo2pIcBaRgWmcBBHcsaCIw==}

  package-json@8.1.1:
    resolution: {integrity: sha512-cbH9IAIJHNj9uXi196JVsRlt7cHKak6u/e6AkL/bkRelZ7rlL3X1YKxsZwa36xipOEKAsdtmaG6aAJoM1fx2zA==}
    engines: {node: '>=14.16'}

  pako@1.0.11:
    resolution: {integrity: sha512-4hLB8Py4zZce5s4yd9XzopqwVv/yGNhV1Bl8NTmCq1763HeK2+EwVTv+leGeL13Dnh2wfbqowVPXCIO0z4taYw==}

  parent-module@1.0.1:
    resolution: {integrity: sha512-GQ2EWRpQV8/o+Aw8YqtfZZPfNRWZYkbidE9k5rpl/hC3vtHHBfGm2Ifi6qWV+coDGkrUKZAxE3Lot5kcsRlh+g==}
    engines: {node: '>=6'}

  parse-json@4.0.0:
    resolution: {integrity: sha512-aOIos8bujGN93/8Ox/jPLh7RwVnPEysynVFE+fQZyg6jKELEHwzgKdLRFHUgXJL6kylijVSBC4BvN9OmsB48Rw==}
    engines: {node: '>=4'}

  parse-json@5.2.0:
    resolution: {integrity: sha512-ayCKvm/phCGxOkYRSCM82iDwct8/EonSEgCSxWxD7ve6jHggsFl4fZVQBPRNgQoKiuV/odhFrGzQXZwbifC8Rg==}
    engines: {node: '>=8'}

  parse-json@7.1.1:
    resolution: {integrity: sha512-SgOTCX/EZXtZxBE5eJ97P4yGM5n37BwRU+YMsH4vNzFqJV/oWFXXCmwFlgWUM4PrakybVOueJJ6pwHqSVhTFDw==}
    engines: {node: '>=16'}

  parse-ms@4.0.0:
    resolution: {integrity: sha512-TXfryirbmq34y8QBwgqCVLi+8oA3oWx2eAnSn62ITyEhEYaWRlVZ2DvMM9eZbMs/RfxPu/PK/aBLyGj4IrqMHw==}
    engines: {node: '>=18'}

  path-exists@4.0.0:
    resolution: {integrity: sha512-ak9Qy5Q7jYb2Wwcey5Fpvg2KoAc/ZIhLSLOSBmRmygPsGwkVVt0fZa0qrtMz+m6tJTAHfZQ8FnmB4MG4LWy7/w==}
    engines: {node: '>=8'}

  path-is-absolute@1.0.1:
    resolution: {integrity: sha512-AVbw3UJ2e9bq64vSaS9Am0fje1Pa8pbGqTTsmXfaIiMpnr5DlDhfJOuLj9Sf95ZPVDAUerDfEk88MPmPe7UCQg==}
    engines: {node: '>=0.10.0'}

  path-key@2.0.1:
    resolution: {integrity: sha512-fEHGKCSmUSDPv4uoj8AlD+joPlq3peND+HRYyxFz4KPw4z926S/b8rIuFs2FYJg3BwsxJf6A9/3eIdLaYC+9Dw==}
    engines: {node: '>=4'}

  path-key@3.1.1:
    resolution: {integrity: sha512-ojmeN0qd+y0jszEtoY48r0Peq5dwMEkIlCOu6Q5f41lfkswXuKtYrhgoTpLnyIcHm24Uhqx+5Tqm2InSwLhE6Q==}
    engines: {node: '>=8'}

  path-key@4.0.0:
    resolution: {integrity: sha512-haREypq7xkM7ErfgIyA0z+Bj4AGKlMSdlQE2jvJo6huWD1EdkKYV+G/T4nq0YEF2vgTT8kqMFKo1uHn950r4SQ==}
    engines: {node: '>=12'}

  path-parse@1.0.7:
    resolution: {integrity: sha512-LDJzPVEEEPR+y48z93A0Ed0yXb8pAByGWo/k5YYdYgpY2/2EsOsksJrq7lOHxryrVOn1ejG6oAp8ahvOIQD8sw==}

  path-scurry@1.11.1:
    resolution: {integrity: sha512-Xa4Nw17FS9ApQFJ9umLiJS4orGjm7ZzwUrwamcGQuHSzDyth9boKDaycYdDcZDuqYATXw4HFXgaqWTctW/v1HA==}
    engines: {node: '>=16 || 14 >=14.18'}

  path-to-regexp@1.9.0:
    resolution: {integrity: sha512-xIp7/apCFJuUHdDLWe8O1HIkb0kQrOMb/0u6FXQjemHn/ii5LrIzU6bdECnsiTF/GjZkMEKg1xdiZwNqDYlZ6g==}

  path-type@3.0.0:
    resolution: {integrity: sha512-T2ZUsdZFHgA3u4e5PfPbjd7HDDpxPnQb5jN0SrDsjNSuVXHJqtwTnWqG0B1jZrgmJ/7lj1EmVIByWt1gxGkWvg==}
    engines: {node: '>=4'}

  path-type@4.0.0:
    resolution: {integrity: sha512-gDKb8aZMDeD/tZWs9P6+q0J9Mwkdl6xMV8TjnGP3qJVJ06bdMgkbBlLU8IdfOsIsFz2BW1rNVT3XuNEl8zPAvw==}
    engines: {node: '>=8'}

  pathe@1.1.2:
    resolution: {integrity: sha512-whLdWMYL2TwI08hn8/ZqAbrVemu0LNaNNJZX73O6qaIdCTfXutsLhMkjdENX0qhsQ9uIimo4/aQOmXkoon2nDQ==}

  pathval@1.1.1:
    resolution: {integrity: sha512-Dp6zGqpTdETdR63lehJYPeIOqpiNBNtc7BpWSLrOje7UaIsE5aY92r/AunQA7rsXvet3lrJ3JnZX29UPTKXyKQ==}

  perfect-debounce@1.0.0:
    resolution: {integrity: sha512-xCy9V055GLEqoFaHoC1SoLIaLmWctgCUaBaWxDZ7/Zx4CTyX7cJQLJOok/orfjZAh9kEYpjJa4d0KcJmCbctZA==}

  picocolors@1.1.1:
    resolution: {integrity: sha512-xceH2snhtb5M9liqDsmEw56le376mTZkEX/jEb/RxNFyegNul7eNslCXP9FDj/Lcu0X8KEyMceP2ntpaHrDEVA==}

  picomatch@2.3.1:
    resolution: {integrity: sha512-JU3teHTNjmE2VCGFzuY8EXzCDVwEqB2a8fsIvwaStHhAWJEeVd1o1QD80CU6+ZdEXXSLbSsuLwJjkCBWqRQUVA==}
    engines: {node: '>=8.6'}

  picomatch@4.0.2:
    resolution: {integrity: sha512-M7BAV6Rlcy5u+m6oPhAPFgJTzAioX/6B0DxyvDlo9l8+T3nLKbrczg2WLUyzd45L8RqfUMyGPzekbMvX2Ldkwg==}
    engines: {node: '>=12'}

  pidtree@0.3.1:
    resolution: {integrity: sha512-qQbW94hLHEqCg7nhby4yRC7G2+jYHY4Rguc2bjw7Uug4GIJuu1tvf2uHaZv5Q8zdt+WKJ6qK1FOI6amaWUo5FA==}
    engines: {node: '>=0.10'}
    hasBin: true

  pify@2.3.0:
    resolution: {integrity: sha512-udgsAY+fTnvv7kI7aaxbqwWNb0AHiB0qBO89PZKPkoTmGOgdbrHDKD+0B2X4uTfJ/FT1R09r9gTsjUjNJotuog==}
    engines: {node: '>=0.10.0'}

  pify@3.0.0:
    resolution: {integrity: sha512-C3FsVNH1udSEX48gGX1xfvwTWfsYWj5U+8/uK15BGzIGrKoUpghX8hWZwa/OFnakBiiVNmBvemTJR5mcy7iPcg==}
    engines: {node: '>=4'}

  pirates@4.0.6:
    resolution: {integrity: sha512-saLsH7WeYYPiD25LDuLRRY/i+6HaPYr6G1OUlN39otzkSTxKnubR9RTxS3/Kk50s1g2JTgFwWQDQyplC5/SHZg==}
    engines: {node: '>= 6'}

  pkg-types@1.2.1:
    resolution: {integrity: sha512-sQoqa8alT3nHjGuTjuKgOnvjo4cljkufdtLMnO2LBP/wRwuDlo1tkaEdMxCRhyGRPacv/ztlZgDPm2b7FAmEvw==}

  playwright-core@1.49.0:
    resolution: {integrity: sha512-R+3KKTQF3npy5GTiKH/T+kdhoJfJojjHESR1YEWhYuEKRVfVaxH3+4+GvXE5xyCngCxhxnykk0Vlah9v8fs3jA==}
    engines: {node: '>=18'}
    hasBin: true

  playwright@1.49.0:
    resolution: {integrity: sha512-eKpmys0UFDnfNb3vfsf8Vx2LEOtflgRebl0Im2eQQnYMA4Aqd+Zw8bEOB+7ZKvN76901mRnqdsiOGKxzVTbi7A==}
    engines: {node: '>=18'}
    hasBin: true

  pluralize@8.0.0:
    resolution: {integrity: sha512-Nc3IT5yHzflTfbjgqWcCPpo7DaKy4FnpB0l/zCAW0Tc7jxAiuqSxHasntB3D7887LSrA93kDJ9IXovxJYxyLCA==}
    engines: {node: '>=4'}

  possible-typed-array-names@1.0.0:
    resolution: {integrity: sha512-d7Uw+eZoloe0EHDIYoe+bQ5WXnGMOpmiZFTuMWCwpjzzkL2nTjcKiAk4hh8TjnGye2TwWOk3UXucZ+3rbmBa8Q==}
    engines: {node: '>= 0.4'}

  postcss-import@15.1.0:
    resolution: {integrity: sha512-hpr+J05B2FVYUAXHeK1YyI267J/dDDhMU6B6civm8hSY1jYJnBXxzKDKDswzJmtLHryrjhnDjqqp/49t8FALew==}
    engines: {node: '>=14.0.0'}
    peerDependencies:
      postcss: ^8.0.0

  postcss-js@4.0.1:
    resolution: {integrity: sha512-dDLF8pEO191hJMtlHFPRa8xsizHaM82MLfNkUHdUtVEV3tgTp5oj+8qbEqYM57SLfc74KSbw//4SeJma2LRVIw==}
    engines: {node: ^12 || ^14 || >= 16}
    peerDependencies:
      postcss: ^8.4.21

  postcss-load-config@4.0.2:
    resolution: {integrity: sha512-bSVhyJGL00wMVoPUzAVAnbEoWyqRxkjv64tUl427SKnPrENtq6hJwUojroMz2VB+Q1edmi4IfrAPpami5VVgMQ==}
    engines: {node: '>= 14'}
    peerDependencies:
      postcss: '>=8.0.9'
      ts-node: '>=9.0.0'
    peerDependenciesMeta:
      postcss:
        optional: true
      ts-node:
        optional: true

  postcss-load-config@6.0.1:
    resolution: {integrity: sha512-oPtTM4oerL+UXmx+93ytZVN82RrlY/wPUV8IeDxFrzIjXOLF1pN+EmKPLbubvKHT2HC20xXsCAH2Z+CKV6Oz/g==}
    engines: {node: '>= 18'}
    peerDependencies:
      jiti: '>=1.21.0'
      postcss: '>=8.0.9'
      tsx: ^4.8.1
      yaml: ^2.4.2
    peerDependenciesMeta:
      jiti:
        optional: true
      postcss:
        optional: true
      tsx:
        optional: true
      yaml:
        optional: true

  postcss-nested@6.2.0:
    resolution: {integrity: sha512-HQbt28KulC5AJzG+cZtj9kvKB93CFCdLvog1WFLf1D+xmMvPGlBstkpTEZfK5+AN9hfJocyBFCNiqyS48bpgzQ==}
    engines: {node: '>=12.0'}
    peerDependencies:
      postcss: ^8.2.14

  postcss-selector-parser@6.1.2:
    resolution: {integrity: sha512-Q8qQfPiZ+THO/3ZrOrO0cJJKfpYCagtMUkXbnEfmgUjwXg6z/WBeOyS9APBBPCTSiDV+s4SwQGu8yFsiMRIudg==}
    engines: {node: '>=4'}

  postcss-value-parser@4.2.0:
    resolution: {integrity: sha512-1NNCs6uurfkVbeXG4S8JFT9t19m45ICnif8zWLd5oPSZ50QnwMfK+H3jv408d4jw/7Bttv5axS5IiHoLaVNHeQ==}

  postcss@8.4.31:
    resolution: {integrity: sha512-PS08Iboia9mts/2ygV3eLpY5ghnUcfLV/EXTOW1E2qYxJKGGBUtNjN76FYHnMs36RmARn41bC0AZmn+rR0OVpQ==}
    engines: {node: ^10 || ^12 || >=14}

  postcss@8.4.49:
    resolution: {integrity: sha512-OCVPnIObs4N29kxTjzLfUryOkvZEq+pf8jTF0lg8E7uETuWHA+v7j3c/xJmiqpX450191LlmZfUKkXxkTry7nA==}
    engines: {node: ^10 || ^12 || >=14}

  preact@10.25.1:
    resolution: {integrity: sha512-frxeZV2vhQSohQwJ7FvlqC40ze89+8friponWUFeVEkaCfhC6Eu4V0iND5C9CXz8JLndV07QRDeXzH1+Anz5Og==}

  prelude-ls@1.2.1:
    resolution: {integrity: sha512-vkcDPrRZo1QZLbn5RLGPpg/WmIQ65qoWWhcGKf/b5eplkkarX0m9z8ppCat4mlOqUsWpyNuYgO3VRyrYHSzX5g==}
    engines: {node: '>= 0.8.0'}

  prettier-plugin-packagejson@2.5.6:
    resolution: {integrity: sha512-TY7KiLtyt6Tlf53BEbXUWkN0+TRdHKgIMmtXtDCyHH6yWnZ50Lwq6Vb6lyjapZrhDTXooC4EtlY5iLe1sCgi5w==}
    peerDependencies:
      prettier: '>= 1.16.0'
    peerDependenciesMeta:
      prettier:
        optional: true

  prettier@3.3.3:
    resolution: {integrity: sha512-i2tDNA0O5IrMO757lfrdQZCc2jPNDVntV0m/+4whiDfWaTKfMNgR7Qz0NAeGz/nRqF4m5/6CLzbP4/liHt12Ew==}
    engines: {node: '>=14'}
    hasBin: true

  pretty-format@29.7.0:
    resolution: {integrity: sha512-Pdlw/oPxN+aXdmM9R00JVC9WVFoCLTKJvDVLgmJ+qAffBMxsV85l/Lu7sNx4zSzPyoL2euImuEwHhOXdEgNFZQ==}
    engines: {node: ^14.15.0 || ^16.10.0 || >=18.0.0}

  pretty-ms@9.2.0:
    resolution: {integrity: sha512-4yf0QO/sllf/1zbZWYnvWw3NxCQwLXKzIj0G849LSufP15BXKM0rbD2Z3wVnkMfjdn/CB0Dpp444gYAACdsplg==}
    engines: {node: '>=18'}

  process-nextick-args@2.0.1:
    resolution: {integrity: sha512-3ouUOpQhtgrbOa17J7+uxOTpITYWaGP7/AhoR3+A+/1e9skrzelGi/dXzEYyvbxubEF6Wn2ypscTKiKJFFn1ag==}

  promise-toolbox@0.21.0:
    resolution: {integrity: sha512-NV8aTmpwrZv+Iys54sSFOBx3tuVaOBvvrft5PNppnxy9xpU/akHbaWIril22AB22zaPgrgwKdD0KsrM0ptUtpg==}
    engines: {node: '>=6'}

  prop-types@15.8.1:
    resolution: {integrity: sha512-oj87CgZICdulUohogVAR7AjlC0327U4el4L6eAvOqCeudMDVU0NThNaV+b9Df4dXgSP1gXMTnPdhfe/2qDH5cg==}

  proto-list@1.2.4:
    resolution: {integrity: sha512-vtK/94akxsTMhe0/cbfpR+syPuszcuwhqVjJq26CuNDgFGj682oRBXOP5MJpv2r7JtE8MsiepGIqvvOTBwn2vA==}

  publint@0.2.12:
    resolution: {integrity: sha512-YNeUtCVeM4j9nDiTT2OPczmlyzOkIXNtdDZnSuajAxS/nZ6j3t7Vs9SUB4euQNddiltIwu7Tdd3s+hr08fAsMw==}
    engines: {node: '>=16'}
    hasBin: true

  punycode@2.3.1:
    resolution: {integrity: sha512-vYt7UD1U9Wg6138shLtLOvdAu+8DsC/ilFtEVHcH+wydcSpNE20AfSOduf6MkRFahL5FY7X1oU7nKVZFtfq8Fg==}
    engines: {node: '>=6'}

  pupa@3.1.0:
    resolution: {integrity: sha512-FLpr4flz5xZTSJxSeaheeMKN/EDzMdK7b8PTOC6a5PYFKTucWbdqjgqaEyH0shFiSJrVB1+Qqi4Tk19ccU6Aug==}
    engines: {node: '>=12.20'}

  queue-microtask@1.2.3:
    resolution: {integrity: sha512-NuaNSa6flKT5JaSYQzJok04JzTL1CA6aGhv5rfLW3PgqA+M2ChpZQnAC8h8i4ZFkBS8X5RqkDBHA7r4hej3K9A==}

  quick-lru@5.1.1:
    resolution: {integrity: sha512-WuyALRjWPDGtt/wzJiadO5AXY+8hZ80hVpe6MyivgraREW751X3SbhRvG3eLKOYN+8VEvqLcf3wdnt44Z4S4SA==}
    engines: {node: '>=10'}

  rc@1.2.8:
    resolution: {integrity: sha512-y3bGgqKj3QBdxLbLkomlohkvsA8gdAiUQlSBJnBhfn+BPxg4bc62d8TcBW15wavDfgexCgccckhcZvywyQYPOw==}
    hasBin: true

  react-dom@18.2.0:
    resolution: {integrity: sha512-6IMTriUmvsjHUjNtEDudZfuDQUoWXVxKHhlEGSk81n4YFS+r/Kl99wXiwlVXtPBtJenozv2P+hxDsw9eA7Xo6g==}
    peerDependencies:
      react: ^18.2.0

  react-dom@19.0.0:
    resolution: {integrity: sha512-4GV5sHFG0e/0AD4X+ySy6UJd3jVl1iNsNHdpad0qhABJ11twS3TTBnseqsKurKcsNqCEFeGL3uLpVChpIO3QfQ==}
    peerDependencies:
      react: ^19.0.0

  react-dom@19.0.0-rc-66855b96-20241106:
    resolution: {integrity: sha512-D25vdaytZ1wFIRiwNU98NPQ/upS2P8Co4/oNoa02PzHbh8deWdepjm5qwZM/46OdSiGv4WSWwxP55RO9obqJEQ==}
    peerDependencies:
      react: 19.0.0-rc-66855b96-20241106

  react-dom@19.0.0-rc.1:
    resolution: {integrity: sha512-k8MfDX+4G+eaa1cXXI9QF4d+pQtYol3nx8vauqRWUEOPqC7NQn2qmEqUsLoSd28rrZUL+R3T2VC+kZ2Hyx1geQ==}
    peerDependencies:
      react: 19.0.0-rc.1

  react-is@16.13.1:
    resolution: {integrity: sha512-24e6ynE2H+OKt4kqsOvNd8kBpV65zoxbA4BVsEOB3ARVWQki/DHzaUoC5KuON/BiccDaCCTZBuOcfZs70kR8bQ==}

  react-is@18.3.1:
    resolution: {integrity: sha512-/LLMVyas0ljjAtoYiPqYiL8VWXzUUdThrmU5+n20DZv+a+ClRoevUzw5JxU+Ieh5/c87ytoTBV9G1FiKfNJdmg==}

  react-refresh@0.14.2:
    resolution: {integrity: sha512-jCvmsr+1IUSMUyzOkRcvnVbX3ZYC6g9TDrDbFuFmRDq7PD4yaGbLKNQL6k2jnArV8hjYxh7hVhAZB6s9HDGpZA==}
    engines: {node: '>=0.10.0'}

  react-router-dom@6.28.0:
    resolution: {integrity: sha512-kQ7Unsl5YdyOltsPGl31zOjLrDv+m2VcIEcIHqYYD3Lp0UppLjrzcfJqDJwXxFw3TH/yvapbnUvPlAj7Kx5nbg==}
    engines: {node: '>=14.0.0'}
    peerDependencies:
      react: '>=16.8'
      react-dom: '>=16.8'

  react-router@5.3.4:
    resolution: {integrity: sha512-Ys9K+ppnJah3QuaRiLxk+jDWOR1MekYQrlytiXxC1RyfbdsZkS5pvKAzCCr031xHixZwpnsYNT5xysdFHQaYsA==}
    peerDependencies:
      react: '>=15'

  react-router@6.28.0:
    resolution: {integrity: sha512-HrYdIFqdrnhDw0PqG/AKjAqEqM7AvxCz0DQ4h2W8k6nqmc5uRBYDag0SBxx9iYz5G8gnuNVLzUe13wl9eAsXXg==}
    engines: {node: '>=14.0.0'}
    peerDependencies:
      react: '>=16.8'

  react-scan@0.0.34:
    resolution: {integrity: sha512-sB1h7z0Y3sufhcTg6XNmIu4Wq2pQRK2Jk7/1NDPzxVKzFFcRwpjDqtiZP1C/8V8xPPQIiAaGsP6QNNVsQ3VLbg==}
    hasBin: true

  react-scan@0.0.48:
    resolution: {integrity: sha512-3yeDqUfGl/yv0wMO47W8C8EHscBK8iH9wq82xmg4ozxXhwOIYjZWw3fJ4kWoscgZSkfWlN5cvDry2mptVkUNeA==}
    hasBin: true
    peerDependencies:
      '@remix-run/react': '>=1.0.0'
      next: '>=13.0.0'
      react: ^16.8.0 || ^17.0.0 || ^18.0.0 || ^19.0.0
      react-dom: ^16.8.0 || ^17.0.0 || ^18.0.0 || ^19.0.0
      react-router: ^5.0.0 || ^6.0.0 || ^7.0.0
      react-router-dom: ^5.0.0 || ^6.0.0 || ^7.0.0
    peerDependenciesMeta:
      '@remix-run/react':
        optional: true
      next:
        optional: true
      react-router:
        optional: true
      react-router-dom:
        optional: true

  react@18.2.0:
    resolution: {integrity: sha512-/3IjMdb2L9QbBdWiW5e3P2/npwMBaU9mHCSCUzNln0ZCYbcfTsGbTJrU/kGemdH2IWmB2ioZ+zkxtmq6g09fGQ==}
    engines: {node: '>=0.10.0'}

  react@19.0.0:
    resolution: {integrity: sha512-V8AVnmPIICiWpGfm6GLzCR/W5FXLchHop40W4nXBmdlEceh16rCN8O8LNWm5bh5XUX91fh7KpA+W0TgMKmgTpQ==}
    engines: {node: '>=0.10.0'}

  react@19.0.0-rc-66855b96-20241106:
    resolution: {integrity: sha512-klH7xkT71SxRCx4hb1hly5FJB21Hz0ACyxbXYAECEqssUjtJeFUAaI2U1DgJAzkGEnvEm3DkxuBchMC/9K4ipg==}
    engines: {node: '>=0.10.0'}

  react@19.0.0-rc.1:
    resolution: {integrity: sha512-NZKln+uyPuyHchzP07I6GGYFxdAoaKhehgpCa3ltJGzwE31OYumLeshGaitA1R/fS5d9D2qpZVwTFAr6zCLM9w==}
    engines: {node: '>=0.10.0'}

  read-cache@1.0.0:
    resolution: {integrity: sha512-Owdv/Ft7IjOgm/i0xvNDZ1LrRANRfew4b2prF3OWMQLxLfu3bS8FVhCsrSCMK4lR56Y9ya+AThoTpDCTxCmpRA==}

  read-pkg-up@7.0.1:
    resolution: {integrity: sha512-zK0TB7Xd6JpCLmlLmufqykGE+/TlOePD6qKClNW7hHDKFh/J7/7gCWGR7joEQEW1bKq3a3yUZSObOoWLFQ4ohg==}
    engines: {node: '>=8'}

  read-pkg@3.0.0:
    resolution: {integrity: sha512-BLq/cCO9two+lBgiTYNqD6GdtK8s4NpaWrl6/rCO9w0TUS8oJl7cmToOZfRYllKTISY6nt1U7jQ53brmKqY6BA==}
    engines: {node: '>=4'}

  read-pkg@5.2.0:
    resolution: {integrity: sha512-Ug69mNOpfvKDAc2Q8DRpMjjzdtrnv9HcSMX+4VsZxD1aZ6ZzrIE7rlzXBtWTyhULSMKg076AW6WR5iZpD0JiOg==}
    engines: {node: '>=8'}

  readable-stream@2.3.8:
    resolution: {integrity: sha512-8p0AUk4XODgIewSi0l8Epjs+EVnWiK7NoDIEGU0HhE7+ZyY8D1IMY7odu5lRrFXGg71L15KG8QrPmum45RTtdA==}

  readable-stream@3.6.2:
    resolution: {integrity: sha512-9u/sniCrY3D5WdsERHzHE4G2YCXqoG5FTHUiCC4SIbr6XcLZBY05ya9EKjYek9O5xOAwjGq+1JdGBAS7Q9ScoA==}
    engines: {node: '>= 6'}

  readdir-glob@1.1.3:
    resolution: {integrity: sha512-v05I2k7xN8zXvPD9N+z/uhXPaj0sUFCe2rcWZIpBsqxfP7xXFQ0tipAd/wjj1YxWyWtUS5IDJpOG82JKt2EAVA==}

  readdirp@3.6.0:
    resolution: {integrity: sha512-hOS089on8RduqdbhvQ5Z37A0ESjsqz6qnRcffsMU3495FuTdqSm+7bhJ29JvIOsBDEEnan5DPu9t3To9VRlMzA==}
    engines: {node: '>=8.10.0'}

  reflect.getprototypeof@1.0.7:
    resolution: {integrity: sha512-bMvFGIUKlc/eSfXNX+aZ+EL95/EgZzuwA0OBPTbZZDEJw/0AkentjMuM1oiRfwHrshqk4RzdgiTg5CcDalXN5g==}
    engines: {node: '>= 0.4'}

  regenerator-runtime@0.14.1:
    resolution: {integrity: sha512-dYnhHh0nJoMfnkZs6GmmhFknAGRrLznOu5nc9ML+EJxGvrx6H7teuevqVqCuPcPK//3eDrrjQhehXVx9cnkGdw==}

  regexp-tree@0.1.27:
    resolution: {integrity: sha512-iETxpjK6YoRWJG5o6hXLwvjYAoW+FEZn9os0PD/b6AP6xQwsa/Y7lCVgIixBbUPMfhu+i2LtdeAqVTgGlQarfA==}
    hasBin: true

  regexp.prototype.flags@1.5.3:
    resolution: {integrity: sha512-vqlC04+RQoFalODCbCumG2xIOvapzVMHwsyIGM/SIE8fRhFFsXeH8/QQ+s0T0kDAhKc4k30s73/0ydkHQz6HlQ==}
    engines: {node: '>= 0.4'}

  registry-auth-token@5.0.3:
    resolution: {integrity: sha512-1bpc9IyC+e+CNFRaWyn77tk4xGG4PPUyfakSmA6F6cvUDjrm58dfyJ3II+9yb10EDkHoy1LaPSmHaWLOH3m6HA==}
    engines: {node: '>=14'}

  registry-url@6.0.1:
    resolution: {integrity: sha512-+crtS5QjFRqFCoQmvGduwYWEBng99ZvmFvF+cUJkGYF1L1BfU8C6Zp9T7f5vPAwyLkUExpvK+ANVZmGU49qi4Q==}
    engines: {node: '>=12'}

  regjsparser@0.10.0:
    resolution: {integrity: sha512-qx+xQGZVsy55CH0a1hiVwHmqjLryfh7wQyF5HO07XJ9f7dQMY/gPQHhlyDkIzJKC+x2fUCpCcUODUUUFrm7SHA==}
    hasBin: true

  require-directory@2.1.1:
    resolution: {integrity: sha512-fGxEI7+wsG9xrvdjsrlmL22OMTTiHRwAMroiEeMgq8gzoLC/PQr7RsRDSTLUg/bZAZtF+TVIkHc6/4RIKrui+Q==}
    engines: {node: '>=0.10.0'}

  require-from-string@2.0.2:
    resolution: {integrity: sha512-Xf0nWe6RseziFMu+Ap9biiUbmplq6S9/p+7w7YXP/JBHhrUDDUhwa+vANyubuqfZWTveU//DYVGsDG7RKL/vEw==}
    engines: {node: '>=0.10.0'}

  resolve-alpn@1.2.1:
    resolution: {integrity: sha512-0a1F4l73/ZFZOakJnQ3FvkJ2+gSTQWz/r2KE5OdDY0TxPm5h4GkqkWWfM47T7HsbnOtcJVEF4epCVy6u7Q3K+g==}

  resolve-from@4.0.0:
    resolution: {integrity: sha512-pb/MYmXstAkysRFx8piNI1tGFNQIFA3vkE3Gq4EuA1dF6gHp/+vgZqsCGJapvy8N3Q+4o7FwvquPJcnZ7RYy4g==}
    engines: {node: '>=4'}

  resolve-from@5.0.0:
    resolution: {integrity: sha512-qYg9KP24dD5qka9J47d0aVky0N+b4fTU89LN9iDnjB5waksiC49rvMB0PrUJQGoTmH50XPiqOvAjDfaijGxYZw==}
    engines: {node: '>=8'}

  resolve-pathname@3.0.0:
    resolution: {integrity: sha512-C7rARubxI8bXFNB/hqcp/4iUeIXJhJZvFPFPiSPRnhU5UPxzMFIl+2E6yY6c4k9giDJAhtV+enfA+G89N6Csng==}

  resolve-pkg-maps@1.0.0:
    resolution: {integrity: sha512-seS2Tj26TBVOC2NIc2rOe2y2ZO7efxITtLZcGSOnHHNOQ7CkiUBfw0Iw2ck6xkIhPwLhKNLS8BO+hEpngQlqzw==}

  resolve@1.19.0:
    resolution: {integrity: sha512-rArEXAgsBG4UgRGcynxWIWKFvh/XZCcS8UJdHhwy91zwAvCZIbcs+vAbflgBnNjYMs/i/i+/Ux6IZhML1yPvxg==}

  resolve@1.22.8:
    resolution: {integrity: sha512-oKWePCxqpd6FlLvGV1VU0x7bkPmmCNolxzjMf4NczoDnQcIWrAF+cPtZn5i6n+RfD2d9i0tzpKnG6Yk168yIyw==}
    hasBin: true

  resolve@2.0.0-next.5:
    resolution: {integrity: sha512-U7WjGVG9sH8tvjW5SmGbQuui75FiyjAX72HX15DwBBwF9dNiQZRQAg9nnPhYy+TUnE0+VcrttuvNI8oSxZcocA==}
    hasBin: true

  responselike@3.0.0:
    resolution: {integrity: sha512-40yHxbNcl2+rzXvZuVkrYohathsSJlMTXKryG5y8uciHv1+xDLHQpgjG64JUO9nrEq2jGLH6IZ8BcZyw3wrweg==}
    engines: {node: '>=14.16'}

  reusify@1.0.4:
    resolution: {integrity: sha512-U9nH88a3fc/ekCF1l0/UP1IosiuIjyTh7hBvXVMHYgVcfGvt897Xguj2UOLDeI5BG2m7/uwyaLVT6fbtCwTyzw==}
    engines: {iojs: '>=1.0.0', node: '>=0.10.0'}

  rimraf@2.4.5:
    resolution: {integrity: sha512-J5xnxTyqaiw06JjMftq7L9ouA448dw/E7dKghkP9WpKNuwmARNNg+Gk8/u5ryb9N/Yo2+z3MCwuqFK/+qPOPfQ==}
    deprecated: Rimraf versions prior to v4 are no longer supported
    hasBin: true

  rimraf@3.0.2:
    resolution: {integrity: sha512-JZkJMZkAGFFPP2YqXZXPbMlMBgsxzE8ILs4lMIX/2o0L9UBw9O/Y3o6wFw/i9YLapcUJWwqbi3kdxIPdC62TIA==}
    deprecated: Rimraf versions prior to v4 are no longer supported
    hasBin: true

  rollup@4.28.0:
    resolution: {integrity: sha512-G9GOrmgWHBma4YfCcX8PjH0qhXSdH8B4HDE2o4/jaxj93S4DPCIDoLcXz99eWMji4hB29UFCEd7B2gwGJDR9cQ==}
    engines: {node: '>=18.0.0', npm: '>=8.0.0'}
    hasBin: true

  run-applescript@7.0.0:
    resolution: {integrity: sha512-9by4Ij99JUr/MCFBUkDKLWK3G9HVXmabKz9U5MlIAIuvuzkiOicRYs8XJLxX+xahD+mLiiCYDqF9dKAgtzKP1A==}
    engines: {node: '>=18'}

  run-parallel@1.2.0:
    resolution: {integrity: sha512-5l4VyZR86LZ/lDxZTR6jqL8AFE2S0IFLMP26AbjsLVADxHdhB/c0GUsH+y39UfCi3dzz8OlQuPmnaJOMoDHQBA==}

  sade@1.8.1:
    resolution: {integrity: sha512-xal3CZX1Xlo/k4ApwCFrHVACi9fBqJ7V+mwhBsuf/1IOKbBy098Fex+Wa/5QMubw09pSZ/u8EY8PWgevJsXp1A==}
    engines: {node: '>=6'}

  safe-array-concat@1.1.2:
    resolution: {integrity: sha512-vj6RsCsWBCf19jIeHEfkRMw8DPiBb+DMXklQ/1SGDHOMlHdPUkZXFQ2YdplS23zESTijAcurb1aSgJA3AgMu1Q==}
    engines: {node: '>=0.4'}

  safe-buffer@5.1.2:
    resolution: {integrity: sha512-Gd2UZBJDkXlY7GbJxfsE8/nvKkUEU1G38c1siN6QP6a9PT9MmHB8GnpscSmMJSoF8LOIrt8ud/wPtojys4G6+g==}

  safe-json-stringify@1.2.0:
    resolution: {integrity: sha512-gH8eh2nZudPQO6TytOvbxnuhYBOvDBBLW52tz5q6X58lJcd/tkmqFR+5Z9adS8aJtURSXWThWy/xJtJwixErvg==}

  safe-regex-test@1.0.3:
    resolution: {integrity: sha512-CdASjNJPvRa7roO6Ra/gLYBTzYzzPyyBXxIMdGW3USQLyjWEls2RgW5UBTXaQVp+OrpeCK3bLem8smtmheoRuw==}
    engines: {node: '>= 0.4'}

  sax@1.4.1:
    resolution: {integrity: sha512-+aWOz7yVScEGoKNd4PA10LZ8sk0A/z5+nXQG5giUO5rprX9jgYsTdov9qCchZiPIZezbZH+jRut8nPodFAX4Jg==}

  scheduler@0.23.2:
    resolution: {integrity: sha512-UOShsPwz7NrMUqhR6t0hWjFduvOzbtv7toDH1/hIrfRNIDBnnBWd0CwJTGvTpngVlmwGCdP9/Zl/tVrDqcuYzQ==}

  scheduler@0.25.0:
    resolution: {integrity: sha512-xFVuu11jh+xcO7JOAGJNOXld8/TcEHK/4CituBUeUb5hqxJLj9YuemAEuvm9gQ/+pgXYfbQuqAkiYu+u7YEsNA==}

  scheduler@0.25.0-rc-66855b96-20241106:
    resolution: {integrity: sha512-HQXp/Mnp/MMRSXMQF7urNFla+gmtXW/Gr1KliuR0iboTit4KvZRY8KYaq5ccCTAOJiUqQh2rE2F3wgUekmgdlA==}

  scheduler@0.25.0-rc.1:
    resolution: {integrity: sha512-fVinv2lXqYpKConAMdergOl5owd0rY1O4P/QTe0aWKCqGtu7VsCt1iqQFxSJtqK4Lci/upVSBpGwVC7eWcuS9Q==}

  semver-diff@4.0.0:
    resolution: {integrity: sha512-0Ju4+6A8iOnpL/Thra7dZsSlOHYAHIeMxfhWQRI1/VLcT3WDBZKKtQt/QkBOsiIN9ZpuvHE6cGZ0x4glCMmfiA==}
    engines: {node: '>=12'}

  semver@5.7.2:
    resolution: {integrity: sha512-cBznnQ9KjJqU67B52RMC65CMarK2600WFnbkcaiwWq3xy/5haFJlshgnpjovMVJ+Hff49d8GEn0b87C5pDQ10g==}
    hasBin: true

  semver@6.3.1:
    resolution: {integrity: sha512-BR7VvDCVHO+q2xBEWskxS6DJE1qRnb7DxzUrogb71CWoSficBxYsiAGd+Kl0mmq/MprG9yArRkyrQxTO6XjMzA==}
    hasBin: true

  semver@7.6.3:
    resolution: {integrity: sha512-oVekP1cKtI+CTDvHWYFUcMtsK/00wmAEfyqKfNdARm8u1wNVhSgaX7A8d4UuIlUI5e84iEwOhs7ZPYRmzU9U6A==}
    engines: {node: '>=10'}
    hasBin: true

  set-cookie-parser@2.7.1:
    resolution: {integrity: sha512-IOc8uWeOZgnb3ptbCURJWNjWUPcO3ZnTTdzsurqERrP6nPyv+paC55vJM0LpOlT2ne+Ix+9+CRG1MNLlyZ4GjQ==}

  set-function-length@1.2.2:
    resolution: {integrity: sha512-pgRc4hJ4/sNjWCSS9AmnS40x3bNMDTknHgL5UaMBTMyJnU90EgWh1Rz+MC9eFu4BuN/UwZjKQuY/1v3rM7HMfg==}
    engines: {node: '>= 0.4'}

  set-function-name@2.0.2:
    resolution: {integrity: sha512-7PGFlmtwsEADb0WYyvCMa1t+yke6daIG4Wirafur5kcf+MhUnPms1UeR0CKQdTZD81yESwMHbtn+TR+dMviakQ==}
    engines: {node: '>= 0.4'}

  set-value@4.1.0:
    resolution: {integrity: sha512-zTEg4HL0RwVrqcWs3ztF+x1vkxfm0lP+MQQFPiMJTKVceBwEV0A569Ou8l9IYQG8jOZdMVI1hGsc0tmeD2o/Lw==}
    engines: {node: '>=11.0'}

  setimmediate@1.0.5:
    resolution: {integrity: sha512-MATJdZp8sLqDl/68LfQmbP8zKPLQNV6BIZoIgrscFDQ+RsvK/BxeDQOgyxKKoh0y/8h3BqVFnCqQ/gd+reiIXA==}

  sharp@0.33.5:
    resolution: {integrity: sha512-haPVm1EkS9pgvHrQ/F3Xy+hgcuMV0Wm9vfIBSiwZ05k+xgb0PkBQpGsAA/oWdDobNaZTH5ppvHtzCFbnSEwHVw==}
    engines: {node: ^18.17.0 || ^20.3.0 || >=21.0.0}

  shebang-command@1.2.0:
    resolution: {integrity: sha512-EV3L1+UQWGor21OmnvojK36mhg+TyIKDh3iFBKBohr5xeXIhNBcx8oWdgkTEEQ+BEFFYdLRuqMfd5L84N1V5Vg==}
    engines: {node: '>=0.10.0'}

  shebang-command@2.0.0:
    resolution: {integrity: sha512-kHxr2zZpYtdmrN1qDjrrX/Z1rR1kG8Dx+gkpK1G4eXmvXswmcE1hTWBWYUzlraYw1/yZp6YuDY77YtvbN0dmDA==}
    engines: {node: '>=8'}

  shebang-regex@1.0.0:
    resolution: {integrity: sha512-wpoSFAxys6b2a2wHZ1XpDSgD7N9iVjg29Ph9uV/uaP9Ex/KXlkTZTeddxDPSYQpgvzKLGJke2UU0AzoGCjNIvQ==}
    engines: {node: '>=0.10.0'}

  shebang-regex@3.0.0:
    resolution: {integrity: sha512-7++dFhtcx3353uBaq8DDR4NuxBetBzC7ZQOhmTQInHEd6bSrXdiEyzCvG07Z44UYdLShWUyXt5M/yhz8ekcb1A==}
    engines: {node: '>=8'}

  shell-quote@1.7.3:
    resolution: {integrity: sha512-Vpfqwm4EnqGdlsBFNmHhxhElJYrdfcxPThu+ryKS5J8L/fhAwLazFZtq+S+TWZ9ANj2piSQLGj6NQg+lKPmxrw==}

  shellwords@0.1.1:
    resolution: {integrity: sha512-vFwSUfQvqybiICwZY5+DAWIPLKsWO31Q91JSKl3UYv+K5c2QRPzn0qzec6QPu1Qc9eHYItiP3NdJqNVqetYAww==}

  side-channel@1.0.6:
    resolution: {integrity: sha512-fDW/EZ6Q9RiO8eFG8Hj+7u/oW+XrPTIChwCOM2+th2A6OblDtYYIpve9m+KvI9Z4C9qSEXlaGR6bTEYHReuglA==}
    engines: {node: '>= 0.4'}

  siginfo@2.0.0:
    resolution: {integrity: sha512-ybx0WO1/8bSBLEWXZvEd7gMW3Sn3JFlW3TvX1nREbDLRNQNaeNN8WK0meBwPdAaOI7TtRRRJn/Es1zhrrCHu7g==}

  signal-exit@3.0.7:
    resolution: {integrity: sha512-wnD2ZE+l+SPC/uoS0vXeE9L1+0wuaMqKlfz9AMUo38JsyLSBWSFcHR1Rri62LZc12vLr1gb3jl7iwQhgwpAbGQ==}

  signal-exit@4.1.0:
    resolution: {integrity: sha512-bzyZ1e88w9O1iNJbKnOlvYTrWPDl46O1bG0D3XInv+9tkPrxrN8jUUTiFlDkkmKWgn1M6CfIA13SuGqOa9Korw==}
    engines: {node: '>=14'}

  simple-swizzle@0.2.2:
    resolution: {integrity: sha512-JA//kQgZtbuY83m+xT+tXJkmJncGMTFT+C+g2h2R9uxkYIrE2yy9sgmcLhCnw57/WSD+Eh3J97FPEDFnbXnDUg==}

  sirv@2.0.4:
    resolution: {integrity: sha512-94Bdh3cC2PKrbgSOUqTiGPWVZeSiXfKOVZNJniWoqrWrRkB1CJzBU3NEbiTsPcYy1lDsANA/THzS+9WBiy5nfQ==}
    engines: {node: '>= 10'}

  sisteransi@1.0.5:
    resolution: {integrity: sha512-bLGGlR1QxBcynn2d5YmDX4MGjlZvy2MRBDRNHLJ8VI6l6+9FUiyTFNJ0IveOSP0bcXgVDPRcfGqA0pjaqUpfVg==}

  slash@3.0.0:
    resolution: {integrity: sha512-g9Q1haeby36OSStwb4ntCGGGaKsaVSjQ68fBxoQcutl5fS1vuY18H3wSt3jFyFtrkx+Kz0V1G85A4MyAdDMi2Q==}
    engines: {node: '>=8'}

  smol-toml@1.3.1:
    resolution: {integrity: sha512-tEYNll18pPKHroYSmLLrksq233j021G0giwW7P3D24jC54pQ5W5BXMsQ/Mvw1OJCmEYDgY+lrzT+3nNUtoNfXQ==}
    engines: {node: '>= 18'}

  sort-object-keys@1.1.3:
    resolution: {integrity: sha512-855pvK+VkU7PaKYPc+Jjnmt4EzejQHyhhF33q31qG8x7maDzkeFhAAThdCYay11CISO+qAMwjOBP+fPZe0IPyg==}

  sort-package-json@2.12.0:
    resolution: {integrity: sha512-/HrPQAeeLaa+vbAH/znjuhwUluuiM/zL5XX9kop8UpDgjtyWKt43hGDk2vd/TBdDpzIyzIHVUgmYofzYrAQjew==}
    hasBin: true

  source-map-js@1.2.1:
    resolution: {integrity: sha512-UXWMKhLOwVKb728IUtQPXxfYU+usdybtUrK/8uGE8CQMvrhOpwvzDBwj0QhSL7MQc7vIsISBG8VQ8+IDQxpfQA==}
    engines: {node: '>=0.10.0'}

  source-map-support@0.5.21:
    resolution: {integrity: sha512-uBHU3L3czsIyYXKX88fdrGovxdSCoTGDRZ6SYXtSRxLZUzHg5P/66Ht6uoUlHu9EZod+inXhKo3qQgwXUT/y1w==}

  source-map@0.6.1:
    resolution: {integrity: sha512-UjgapumWlbMhkBgzT7Ykc5YXUT46F0iKu8SGXq0bcwP5dz/h0Plj6enJqjz1Zbq2l5WaqYnrVbwWOWMyF3F47g==}
    engines: {node: '>=0.10.0'}

  source-map@0.7.4:
    resolution: {integrity: sha512-l3BikUxvPOcn5E74dZiq5BGsTb5yEwhaTSzccU6t4sDOH8NWJCstKO5QT2CvtFoK6F0saL7p9xHAqHOlCPJygA==}
    engines: {node: '>= 8'}

  source-map@0.8.0-beta.0:
    resolution: {integrity: sha512-2ymg6oRBpebeZi9UUNsgQ89bhx01TcTkmNTGnNO88imTmbSgy4nfujrgVEFKWpMTEGA11EDkTt7mqObTPdigIA==}
    engines: {node: '>= 8'}

  spawn-sync@1.0.15:
    resolution: {integrity: sha512-9DWBgrgYZzNghseho0JOuh+5fg9u6QWhAWa51QC7+U5rCheZ/j1DrEZnyE0RBBRqZ9uEXGPgSSM0nky6burpVw==}

  spdx-correct@3.2.0:
    resolution: {integrity: sha512-kN9dJbvnySHULIluDHy32WHRUu3Og7B9sbY7tsFLctQkIqnMh3hErYgdMjTYuqmcXX+lK5T1lnUt3G7zNswmZA==}

  spdx-exceptions@2.5.0:
    resolution: {integrity: sha512-PiU42r+xO4UbUS1buo3LPJkjlO7430Xn5SVAhdpzzsPHsjbYVflnnFdATgabnLude+Cqu25p6N+g2lw/PFsa4w==}

  spdx-expression-parse@3.0.1:
    resolution: {integrity: sha512-cbqHunsQWnJNE6KhVSMsMeH5H/L9EpymbzqTQ3uLwNCLZ1Q481oWaofqH7nO6V07xlXwY6PhQdQ2IedWx/ZK4Q==}

  spdx-license-ids@3.0.20:
    resolution: {integrity: sha512-jg25NiDV/1fLtSgEgyvVyDunvaNHbuwF9lfNV17gSmPFAlYzdfNBlLtLzXTevwkPj7DhGbmN9VnmJIgLnhvaBw==}

  split@1.0.1:
    resolution: {integrity: sha512-mTyOoPbrivtXnwnIxZRFYRrPNtEFKlpB2fvjSnCQUiAA6qAZzqwna5envK4uk6OIeP17CsdF3rSBGYVBsU0Tkg==}

  stable-hash@0.0.4:
    resolution: {integrity: sha512-LjdcbuBeLcdETCrPn9i8AYAZ1eCtu4ECAWtP7UleOiZ9LzVxRzzUZEoZ8zB24nhkQnDWyET0I+3sWokSDS3E7g==}

  stackback@0.0.2:
    resolution: {integrity: sha512-1XMJE5fQo1jGH6Y/7ebnwPOBEkIEnT4QF32d5R1+VXdXveM0IBMJt8zfaxX1P3QhVwrYe+576+jkANtSS2mBbw==}

  std-env@3.8.0:
    resolution: {integrity: sha512-Bc3YwwCB+OzldMxOXJIIvC6cPRWr/LxOp48CdQTOkPyk/t4JWWJbrilwBd7RJzKV8QW7tJkcgAmeuLLJugl5/w==}

  streamsearch@1.1.0:
    resolution: {integrity: sha512-Mcc5wHehp9aXz1ax6bZUyY5afg9u2rv5cqQI3mRrYkGC8rW2hM02jWuwjtL++LS5qinSyhj2QfLyNsuc+VsExg==}
    engines: {node: '>=10.0.0'}

  string-width@4.2.3:
    resolution: {integrity: sha512-wKyQRQpjJ0sIp62ErSZdGsjMJWsap5oRNihHhu6G7JVO/9jIB6UyevL+tXuOqrng8j/cxKTWyWUwvSTriiZz/g==}
    engines: {node: '>=8'}

  string-width@5.1.2:
    resolution: {integrity: sha512-HnLOCR3vjcY8beoNLtcjZ5/nxn2afmME6lhrDrebokqMap+XbeW8n9TXpPDOqdGK5qcI3oT0GKTW6wC7EMiVqA==}
    engines: {node: '>=12'}

  string-width@7.2.0:
    resolution: {integrity: sha512-tsaTIkKW9b4N+AEj+SVA+WhJzV7/zMhcSu78mLKWSk7cXMOSHsBKFWUs0fWwq8QyK3MgJBQRX6Gbi4kYbdvGkQ==}
    engines: {node: '>=18'}

  string.prototype.includes@2.0.1:
    resolution: {integrity: sha512-o7+c9bW6zpAdJHTtujeePODAhkuicdAryFsfVKwA+wGw89wJ4GTY484WTucM9hLtDEOpOvI+aHnzqnC5lHp4Rg==}
    engines: {node: '>= 0.4'}

  string.prototype.matchall@4.0.11:
    resolution: {integrity: sha512-NUdh0aDavY2og7IbBPenWqR9exH+E26Sv8e0/eTe1tltDGZL+GtBkDAnnyBtmekfK6/Dq3MkcGtzXFEd1LQrtg==}
    engines: {node: '>= 0.4'}

  string.prototype.padend@3.1.6:
    resolution: {integrity: sha512-XZpspuSB7vJWhvJc9DLSlrXl1mcA2BdoY5jjnS135ydXqLoqhs96JjDtCkjJEQHvfqZIp9hBuBMgI589peyx9Q==}
    engines: {node: '>= 0.4'}

  string.prototype.repeat@1.0.0:
    resolution: {integrity: sha512-0u/TldDbKD8bFCQ/4f5+mNRrXwZ8hg2w7ZR8wa16e8z9XpePWl3eGEcUD0OXpEH/VJH/2G3gjUtR3ZOiBe2S/w==}

  string.prototype.trim@1.2.9:
    resolution: {integrity: sha512-klHuCNxiMZ8MlsOihJhJEBJAiMVqU3Z2nEXWfWnIqjN0gEFS9J9+IxKozWWtQGcgoa1WUZzLjKPTr4ZHNFTFxw==}
    engines: {node: '>= 0.4'}

  string.prototype.trimend@1.0.8:
    resolution: {integrity: sha512-p73uL5VCHCO2BZZ6krwwQE3kCzM7NKmis8S//xEC6fQonchbum4eP6kR4DLEjQFO3Wnj3Fuo8NM0kOSjVdHjZQ==}

  string.prototype.trimstart@1.0.8:
    resolution: {integrity: sha512-UXSH262CSZY1tfu3G3Secr6uGLCFVPMhIqHjlgCUtCCcgihYc/xKs9djMTMUOb2j1mVSeU8EU6NWc/iQKU6Gfg==}
    engines: {node: '>= 0.4'}

  string_decoder@1.1.1:
    resolution: {integrity: sha512-n/ShnvDi6FHbbVfviro+WojiFzv+s8MPMHBczVePfUpDJLwoLT0ht1l4YwBCbi8pJAveEEdnkHyPyTP/mzRfwg==}

  strip-ansi@6.0.1:
    resolution: {integrity: sha512-Y38VPSHcqkFrCpFnQ9vuSXmquuv5oXOKpGeT6aGrr3o3Gc9AlVa6JBfUSOCnbxGGZF+/0ooI7KrPuUSztUdU5A==}
    engines: {node: '>=8'}

  strip-ansi@7.1.0:
    resolution: {integrity: sha512-iq6eVVI64nQQTRYq2KtEg2d2uU7LElhTJwsH4YzIHZshxlgZms/wIc4VoDQTlG/IvVIrBKG06CrZnp0qv7hkcQ==}
    engines: {node: '>=12'}

  strip-bom@3.0.0:
    resolution: {integrity: sha512-vavAMRXOgBVNF6nyEEmL3DBK19iRpDcoIwW+swQ+CbGiu7lju6t+JklA1MHweoWtadgt4ISVUsXLyDq34ddcwA==}
    engines: {node: '>=4'}

  strip-bom@5.0.0:
    resolution: {integrity: sha512-p+byADHF7SzEcVnLvc/r3uognM1hUhObuHXxJcgLCfD194XAkaLbjq3Wzb0N5G2tgIjH0dgT708Z51QxMeu60A==}
    engines: {node: '>=12'}

  strip-final-newline@2.0.0:
    resolution: {integrity: sha512-BrpvfNAE3dcvq7ll3xVumzjKjZQ5tI1sEUIKr3Uoks0XUl45St3FlatVqef9prk4jRDzhW6WZg+3bk93y6pLjA==}
    engines: {node: '>=6'}

  strip-final-newline@3.0.0:
    resolution: {integrity: sha512-dOESqjYr96iWYylGObzd39EuNTa5VJxyvVAEm5Jnh7KGo75V43Hk1odPQkNDyXNmUR6k+gEiDVXnjB8HJ3crXw==}
    engines: {node: '>=12'}

  strip-indent@3.0.0:
    resolution: {integrity: sha512-laJTa3Jb+VQpaC6DseHhF7dXVqHTfJPCRDaEbid/drOhgitgYku/letMUqOXFoWV0zIIUbjpdH2t+tYj4bQMRQ==}
    engines: {node: '>=8'}

  strip-json-comments@2.0.1:
    resolution: {integrity: sha512-4gB8na07fecVVkOI6Rs4e7T6NOTki5EmL7TUduTs6bu3EdnSycntVJ4re8kgZA+wx9IueI2Y11bfbgwtzuE0KQ==}
    engines: {node: '>=0.10.0'}

  strip-json-comments@3.1.1:
    resolution: {integrity: sha512-6fPc+R4ihwqP6N/aIv2f1gMH8lOVtWQHoqC4yK6oSDVVocumAsfCqjkXnqiYMhmMwS/mEHLp7Vehlt3ql6lEig==}
    engines: {node: '>=8'}

  strip-json-comments@5.0.1:
    resolution: {integrity: sha512-0fk9zBqO67Nq5M/m45qHCJxylV/DhBlIOVExqgOMiCCrzrhU6tCibRXNqE3jwJLftzE9SNuZtYbpzcO+i9FiKw==}
    engines: {node: '>=14.16'}

  strip-literal@1.3.0:
    resolution: {integrity: sha512-PugKzOsyXpArk0yWmUwqOZecSO0GH0bPoctLcqNDH9J04pVW3lflYE0ujElBGTloevcxF5MofAOZ7C5l2b+wLg==}

  styled-jsx@5.1.6:
    resolution: {integrity: sha512-qSVyDTeMotdvQYoHWLNGwRFJHC+i+ZvdBRYosOFgC+Wg1vx4frN2/RG/NA7SYqqvKNLf39P2LSRA2pu6n0XYZA==}
    engines: {node: '>= 12.0.0'}
    peerDependencies:
      '@babel/core': '*'
      babel-plugin-macros: '*'
      react: '>= 16.8.0 || 17.x.x || ^18.0.0-0 || ^19.0.0-0'
    peerDependenciesMeta:
      '@babel/core':
        optional: true
      babel-plugin-macros:
        optional: true

  sucrase@3.35.0:
    resolution: {integrity: sha512-8EbVDiu9iN/nESwxeSxDKe0dunta1GOlHufmSSXxMD2z2/tMZpDMpvXQGsc+ajGo8y2uYUmixaSRUc/QPoQ0GA==}
    engines: {node: '>=16 || 14 >=14.17'}
    hasBin: true

  sugar-high@0.7.5:
    resolution: {integrity: sha512-lfGxo0il0Mx4WLdXEt0WsJ8V3QkQWssXnolj5xBurzlGJW07LuwmJWKtS0B2WJ5XWz1439RHngXAmzsnLD0rFA==}

  summary@2.1.0:
    resolution: {integrity: sha512-nMIjMrd5Z2nuB2RZCKJfFMjgS3fygbeyGk9PxPPaJR1RIcyN9yn4A63Isovzm3ZtQuEkLBVgMdPup8UeLH7aQw==}

  supports-color@5.5.0:
    resolution: {integrity: sha512-QjVjwdXIt408MIiAqCX4oUKsgU2EqAGzs2Ppkm4aQYbjm+ZEWEcW4SfFNTr4uMNZma0ey4f5lgLrkB0aX0QMow==}
    engines: {node: '>=4'}

  supports-color@7.2.0:
    resolution: {integrity: sha512-qpCAvRl9stuOHveKsn7HncJRvv501qIacKzQlO/+Lwxc9+0q2wLyv4Dfvt80/DPn2pqOBsJdDiogXGR9+OvwRw==}
    engines: {node: '>=8'}

  supports-preserve-symlinks-flag@1.0.0:
    resolution: {integrity: sha512-ot0WnXS9fgdkgIcePe6RHNk1WA8+muPa6cSjeR3V8K27q9BB1rTE3R1p7Hv0z1ZyAc8s6Vvv8DIyWf681MAt0w==}
    engines: {node: '>= 0.4'}

  synckit@0.9.2:
    resolution: {integrity: sha512-vrozgXDQwYO72vHjUb/HnFbQx1exDjoKzqx23aXEg2a9VIg2TSFZ8FmeZpTjUCFMYw7mpX4BE2SFu8wI7asYsw==}
    engines: {node: ^14.18.0 || >=16.0.0}

  tailwind-merge@2.5.5:
    resolution: {integrity: sha512-0LXunzzAZzo0tEPxV3I297ffKZPlKDrjj7NXphC8V5ak9yHC5zRmxnOe2m/Rd/7ivsOMJe3JZ2JVocoDdQTRBA==}

  tailwindcss@3.4.17:
    resolution: {integrity: sha512-w33E2aCvSDP0tW9RZuNXadXlkHXqFzSkQew/aIa2i/Sj8fThxwovwlXHSPXTbAHwEIhBFXAedUhP2tueAKP8Og==}
    engines: {node: '>=14.0.0'}
    hasBin: true

  tapable@2.2.1:
    resolution: {integrity: sha512-GNzQvQTOIP6RyTfE2Qxb8ZVlNmw0n88vp1szwWRimP02mnTsx3Wtn5qRdqY9w2XduFNUgvOwhNnQsjwCp+kqaQ==}
    engines: {node: '>=6'}

  tar-stream@2.2.0:
    resolution: {integrity: sha512-ujeqbceABgwMZxEJnk2HDY2DlnUZ+9oEcb1KzTVfYHio0UE6dG71n60d8D2I4qNvleWrrXpmjpt7vZeF1LnMZQ==}
    engines: {node: '>=6'}

  terser@5.36.0:
    resolution: {integrity: sha512-IYV9eNMuFAV4THUspIRXkLakHnV6XO7FEdtKjf/mDyrnqUg9LnlOn6/RwRvM9SZjR4GUq8Nk8zj67FzVARr74w==}
    engines: {node: '>=10'}
    hasBin: true

  text-table@0.2.0:
    resolution: {integrity: sha512-N+8UisAXDGk8PFXP4HAzVR9nbfmVJ3zYLAWiTIoqC5v5isinhr+r5uaO8+7r3BMfuNIufIsA7RdpVgacC2cSpw==}

  thenify-all@1.6.0:
    resolution: {integrity: sha512-RNxQH/qI8/t3thXJDwcstUO4zeqo64+Uy/+sNVRBx4Xn2OX+OZ9oP+iJnNFqplFra2ZUVeKCSa2oVWi3T4uVmA==}
    engines: {node: '>=0.8'}

  thenify@3.3.1:
    resolution: {integrity: sha512-RVZSIV5IG10Hk3enotrhvz0T9em6cyHBLkH/YAZuKqd8hRkKhSfCGIcP2KUY0EPxndzANBmNllzWPwak+bheSw==}

  through@2.3.8:
    resolution: {integrity: sha512-w89qg7PI8wAdvX60bMDP+bFoD5Dvhm9oLheFp5O4a2QF0cSBGsBX4qZmadPMvVqlLJBBci+WqGGOAPvcDeNSVg==}

  tiny-invariant@1.3.3:
    resolution: {integrity: sha512-+FbBPE1o9QAYvviau/qC5SE3caw21q3xkvWKBtja5vgqOWIHHJ3ioaq1VPfn/Szqctz2bU/oYeKd9/z5BL+PVg==}

  tiny-warning@1.0.3:
    resolution: {integrity: sha512-lBN9zLN/oAf68o3zNXYrdCt1kP8WsiGW8Oo2ka41b2IM5JL/S1CTyX1rW0mb/zSuJun0ZUrDxx4sqvYS2FWzPA==}

  tinybench@2.9.0:
    resolution: {integrity: sha512-0+DUvqWMValLmha6lr4kD8iAMK1HzV0/aKnCtWb9v9641TnP/MFb7Pc2bxoxQjTXAErryXVgUOfv2YqNllqGeg==}

  tinyglobby@0.2.10:
    resolution: {integrity: sha512-Zc+8eJlFMvgatPZTl6A9L/yht8QqdmUNtURHaKZLmKBE12hNPSrqNkUp2cs3M/UKmNVVAMFQYSjYIVHDjW5zew==}
    engines: {node: '>=12.0.0'}

  tinypool@0.8.4:
    resolution: {integrity: sha512-i11VH5gS6IFeLY3gMBQ00/MmLncVP7JLXOw1vlgkytLmJK7QnEr7NXf0LBdxfmNPAeyetukOk0bOYrJrFGjYJQ==}
    engines: {node: '>=14.0.0'}

  tinyspy@2.2.1:
    resolution: {integrity: sha512-KYad6Vy5VDWV4GH3fjpseMQ/XU2BhIYP7Vzd0LG44qRWm/Yt2WCOTicFdvmgo6gWaqooMQCawTtILVQJupKu7A==}
    engines: {node: '>=14.0.0'}

  tmp@0.2.3:
    resolution: {integrity: sha512-nZD7m9iCPC5g0pYmcaxogYKggSfLsdxl8of3Q/oIbqCqLLIO9IAF0GWjX1z9NZRHPiXv8Wex4yDCaZsgEw0Y8w==}
    engines: {node: '>=14.14'}

  to-regex-range@5.0.1:
    resolution: {integrity: sha512-65P7iz6X5yEr1cwcgvQxbbIw7Uk3gOy5dIdtZ4rDveLqhrdJP+Li/Hx6tyK0NEb+2GCyneCMJiGqrADCSNk8sQ==}
    engines: {node: '>=8.0'}

  totalist@3.0.1:
    resolution: {integrity: sha512-sf4i37nQ2LBx4m3wB74y+ubopq6W/dIzXg0FDGjsYnZHVa1Da8FH853wlL2gtUhg+xJXjfk3kUZS3BRoQeoQBQ==}
    engines: {node: '>=6'}

  tr46@1.0.1:
    resolution: {integrity: sha512-dTpowEjclQ7Kgx5SdBkqRzVhERQXov8/l9Ft9dVM9fmg0W0KQSVaXX9T4i6twCPNtYiZM53lpSSUAwJbFPOHxA==}

  tree-kill@1.2.2:
    resolution: {integrity: sha512-L0Orpi8qGpRG//Nd+H90vFB+3iHnue1zSSGmNOOCh1GLJ7rUKVwV2HvijphGQS2UmhUZewS9VgvxYIdgr+fG1A==}
    hasBin: true

  ts-api-utils@1.4.3:
    resolution: {integrity: sha512-i3eMG77UTMD0hZhgRS562pv83RC6ukSAC2GMNWc+9dieh/+jDM5u5YG+NHX6VNDRHQcHwmsTHctP9LhbC3WxVw==}
    engines: {node: '>=16'}
    peerDependencies:
      typescript: '>=4.2.0'

  ts-interface-checker@0.1.13:
    resolution: {integrity: sha512-Y/arvbn+rrz3JCKl9C4kVNfTfSm2/mEp5FSz5EsZSANGPSlQrpRI5M4PKF+mJnE52jOO90PnPSc3Ur3bTQw0gA==}

  tsconfck@3.1.4:
    resolution: {integrity: sha512-kdqWFGVJqe+KGYvlSO9NIaWn9jT1Ny4oKVzAJsKii5eoE9snzTJzL4+MMVOMn+fikWGFmKEylcXL710V/kIPJQ==}
    engines: {node: ^18 || >=20}
    hasBin: true
    peerDependencies:
      typescript: ^5.0.0
    peerDependenciesMeta:
      typescript:
        optional: true

  tsconfig-paths@3.15.0:
    resolution: {integrity: sha512-2Ac2RgzDe/cn48GvOe3M+o82pEFewD3UPbyoUHHdKasHwJKjds4fLXWf/Ux5kATBKN20oaFGu+jbElp1pos0mg==}

  tslib@1.14.1:
    resolution: {integrity: sha512-Xni35NKzjgMrwevysHTCArtLDpPvye8zV/0E4EyYn43P7/7qvQwPh9BGkHewbMulVntbigmcT7rdX3BNo9wRJg==}

  tslib@2.8.1:
    resolution: {integrity: sha512-oJFu94HQb+KVduSUQL7wnpmqnfmLsOA/nAh6b6EH0wCEoK0/mPeXU6c3wKDV83MkOuHPRHtSXKKU99IBazS/2w==}

  tsup@8.2.4:
    resolution: {integrity: sha512-akpCPePnBnC/CXgRrcy72ZSntgIEUa1jN0oJbbvpALWKNOz1B7aM+UVDWGRGIO/T/PZugAESWDJUAb5FD48o8Q==}
    engines: {node: '>=18'}
    hasBin: true
    peerDependencies:
      '@microsoft/api-extractor': ^7.36.0
      '@swc/core': ^1
      postcss: ^8.4.12
      typescript: '>=4.5.0'
    peerDependenciesMeta:
      '@microsoft/api-extractor':
        optional: true
      '@swc/core':
        optional: true
      postcss:
        optional: true
      typescript:
        optional: true

  tsutils@3.21.0:
    resolution: {integrity: sha512-mHKK3iUXL+3UF6xL5k0PEhKRUBKPBCv/+RkEOpjRWxxx27KKRBmmA60A9pgOUvMi8GKhRMPEmjBRPzs2W7O1OA==}
    engines: {node: '>= 6'}
    peerDependencies:
      typescript: '>=2.8.0 || >= 3.2.0-dev || >= 3.3.0-dev || >= 3.4.0-dev || >= 3.5.0-dev || >= 3.6.0-dev || >= 3.6.0-beta || >= 3.7.0-dev || >= 3.7.0-beta'

  tsx@4.0.0:
    resolution: {integrity: sha512-jd3C5kw9tR68gtvqHUYo/2IwxaA46/CyKvcVQ4DsKRAPb19/vWgl7zF9mYNjFRY6KcGKiwne41RU91ll31IggQ==}
    engines: {node: '>=18.0.0'}
    hasBin: true

  turbo-stream@2.4.0:
    resolution: {integrity: sha512-FHncC10WpBd2eOmGwpmQsWLDoK4cqsA/UT/GqNoaKOQnT8uzhtCbg3EoUDMvqpOSAI0S26mr0rkjzbOO6S3v1g==}

  type-check@0.4.0:
    resolution: {integrity: sha512-XleUoc9uwGXqjWwXaUTZAmzMcFZ5858QA2vvx1Ur5xIcixXIP+8LnFDgRplU30us6teqdlskFfu+ae4K79Ooew==}
    engines: {node: '>= 0.8.0'}

  type-detect@4.1.0:
    resolution: {integrity: sha512-Acylog8/luQ8L7il+geoSxhEkazvkslg7PSNKOX59mbB9cOveP5aq9h74Y7YU8yDpJwetzQQrfIwtf4Wp4LKcw==}
    engines: {node: '>=4'}

  type-fest@0.20.2:
    resolution: {integrity: sha512-Ne+eE4r0/iWnpAxD852z3A+N0Bt5RN//NjJwRd2VFHEmrywxf5vsZlh4R6lixl6B+wz/8d+maTSAkN1FIkI3LQ==}
    engines: {node: '>=10'}

  type-fest@0.6.0:
    resolution: {integrity: sha512-q+MB8nYR1KDLrgr4G5yemftpMC7/QLqVndBmEEdqzmNj5dcFOO4Oo8qlwZE3ULT3+Zim1F8Kq4cBnikNhlCMlg==}
    engines: {node: '>=8'}

  type-fest@0.8.1:
    resolution: {integrity: sha512-4dbzIzqvjtgiM5rw1k5rEHtBANKmdudhGyBEajN01fEyhaAIhsoKNy6y7+IN93IfpFtwY9iqi7kD+xwKhQsNJA==}
    engines: {node: '>=8'}

  type-fest@1.4.0:
    resolution: {integrity: sha512-yGSza74xk0UG8k+pLh5oeoYirvIiWo5t0/o3zHHAO2tRDiZcxWP7fywNlXhqb6/r6sWvwi+RsyQMWhVLe4BVuA==}
    engines: {node: '>=10'}

  type-fest@2.19.0:
    resolution: {integrity: sha512-RAH822pAdBgcNMAfWnCBU3CFZcfZ/i1eZjwFU/dsLKumyuuP3niueg2UAukXYF0E2AAoc82ZSSf9J0WQBinzHA==}
    engines: {node: '>=12.20'}

  type-fest@3.13.1:
    resolution: {integrity: sha512-tLq3bSNx+xSpwvAJnzrK0Ep5CLNWjvFTOp71URMaAEWBfRb9nnJiBoUe0tF8bI4ZFO3omgBR6NvnbzVUT3Ly4g==}
    engines: {node: '>=14.16'}

  type-fest@4.30.0:
    resolution: {integrity: sha512-G6zXWS1dLj6eagy6sVhOMQiLtJdxQBHIA9Z6HFUNLOlr6MFOgzV8wvmidtPONfPtEUv0uZsy77XJNzTAfwPDaA==}
    engines: {node: '>=16'}

  typed-array-buffer@1.0.2:
    resolution: {integrity: sha512-gEymJYKZtKXzzBzM4jqa9w6Q1Jjm7x2d+sh19AdsD4wqnMPDYyvwpsIc2Q/835kHuo3BEQ7CjelGhfTsoBb2MQ==}
    engines: {node: '>= 0.4'}

  typed-array-byte-length@1.0.1:
    resolution: {integrity: sha512-3iMJ9q0ao7WE9tWcaYKIptkNBuOIcZCCT0d4MRvuuH88fEoEH62IuQe0OtraD3ebQEoTRk8XCBoknUNc1Y67pw==}
    engines: {node: '>= 0.4'}

  typed-array-byte-offset@1.0.3:
    resolution: {integrity: sha512-GsvTyUHTriq6o/bHcTd0vM7OQ9JEdlvluu9YISaA7+KzDzPaIzEeDFNkTfhdE3MYcNhNi0vq/LlegYgIs5yPAw==}
    engines: {node: '>= 0.4'}

  typed-array-length@1.0.7:
    resolution: {integrity: sha512-3KS2b+kL7fsuk/eJZ7EQdnEmQoaho/r6KUef7hxvltNA5DR8NAUM+8wJMbJyZ4G9/7i3v5zPBIMN5aybAh2/Jg==}
    engines: {node: '>= 0.4'}

  typedarray-to-buffer@3.1.5:
    resolution: {integrity: sha512-zdu8XMNEDepKKR+XYOXAVPtWui0ly0NtohUscw+UmaHiAWT8hrV1rr//H6V+0DvJ3OQ19S979M0laLfX8rm82Q==}

  typedarray@0.0.6:
    resolution: {integrity: sha512-/aCDEGatGvZ2BIk+HmLf4ifCJFwvKFNb9/JeZPMulfgFracn9QFcAf5GO8B/mweUjSoblS5In0cWhqpfs/5PQA==}

  typescript@5.7.3:
    resolution: {integrity: sha512-84MVSjMEHP+FQRPy3pX9sTVV/INIex71s9TL2Gm5FG/WG1SqXeKyZ0k7/blY/4FdOzI12CBy1vGc4og/eus0fw==}
    engines: {node: '>=14.17'}
    hasBin: true

  ufo@1.5.4:
    resolution: {integrity: sha512-UsUk3byDzKd04EyoZ7U4DOlxQaD14JUKQl6/P7wiX4FNvUfm3XL246n9W5AmqwW5RSFJ27NAuM0iLscAOYUiGQ==}

  uhyphen@0.2.0:
    resolution: {integrity: sha512-qz3o9CHXmJJPGBdqzab7qAYuW8kQGKNEuoHFYrBwV6hWIMcpAmxDLXojcHfFr9US1Pe6zUswEIJIbLI610fuqA==}

  unbox-primitive@1.0.2:
    resolution: {integrity: sha512-61pPlCD9h51VoreyJ0BReideM3MDKMKnh6+V9L08331ipq6Q8OFXZYiqP6n/tbHx4s5I9uRhcye6BrbkizkBDw==}

  undici-types@6.19.8:
    resolution: {integrity: sha512-ve2KP6f/JnbPBFyobGHuerC9g1FYGn/F8n1LWTwNxCEzd6IfqTwUQcNXgEtmmQ6DlRrC1hrSrBnCZPokRrDHjw==}

  undici-types@6.20.0:
    resolution: {integrity: sha512-Ny6QZ2Nju20vw1SRHe3d9jVu6gJ+4e3+MMpqu7pqE5HT6WsTSlce++GQmK5UXS8mzV8DSYHrQH+Xrf2jVcuKNg==}

  unique-string@3.0.0:
    resolution: {integrity: sha512-VGXBUVwxKMBUznyffQweQABPRRW1vHZAbadFZud4pLFAqRGvv/96vafgjWFqzourzr8YonlQiPgH0YCJfawoGQ==}
    engines: {node: '>=12'}

  universalify@1.0.0:
    resolution: {integrity: sha512-rb6X1W158d7pRQBg5gkR8uPaSfiids68LTJQYOtEUhoJUWBdaQHsuT/EUduxXYxcrt4r5PJ4fuHW1MHT6p0qug==}
    engines: {node: '>= 10.0.0'}

  universalify@2.0.1:
    resolution: {integrity: sha512-gptHNQghINnc/vTGIk0SOFGFNXw7JVrlRUtConJRlvaw6DuX0wO5Jeko9sWrMBhh+PsYAZ7oXAiOnf/UKogyiw==}
    engines: {node: '>= 10.0.0'}

  unplugin@2.1.0:
    resolution: {integrity: sha512-us4j03/499KhbGP8BU7Hrzrgseo+KdfJYWcbcajCOqsAyb8Gk0Yn2kiUIcZISYCb1JFaZfIuG3b42HmguVOKCQ==}
    engines: {node: '>=18.12.0'}

  update-browserslist-db@1.1.1:
    resolution: {integrity: sha512-R8UzCaa9Az+38REPiJ1tXlImTJXlVfgHZsglwBD/k6nj76ctsH1E3q4doGrukiLQd3sGQYu56r5+lo5r94l29A==}
    hasBin: true
    peerDependencies:
      browserslist: '>= 4.21.0'

  update-notifier@6.0.2:
    resolution: {integrity: sha512-EDxhTEVPZZRLWYcJ4ZXjGFN0oP7qYvbXWzEgRm/Yql4dHX5wDbvh89YHP6PK1lzZJYrMtXUuZZz8XGK+U6U1og==}
    engines: {node: '>=14.16'}

  uri-js@4.4.1:
    resolution: {integrity: sha512-7rKUyy33Q1yc98pQ1DAmLtwX109F7TIfWlW1Ydo8Wl1ii1SeHieeh0HHfPeL2fMXK6z0s8ecKs9frCuLJvndBg==}

  util-deprecate@1.0.2:
    resolution: {integrity: sha512-EPD5q1uXyFxJpCrLnCc1nHnq3gOa6DZBocAIiI2TaSCA7VCJ1UJDMagCzIkXNsUYfD1daK//LTEQ8xiIbrHtcw==}

  uuid@8.3.2:
    resolution: {integrity: sha512-+NYs2QeMWy+GWFOEm9xnn6HCDp0l7QBD7ml8zLUmJ+93Q5NF0NocErnwkTkXVFNiX3/fpC6afS8Dhb/gz7R7eg==}
    hasBin: true

  validate-npm-package-license@3.0.4:
    resolution: {integrity: sha512-DpKm2Ui/xN7/HQKCtpZxoRWBhZ9Z0kqtygG8XCgNQ8ZlDnxuQmWhj566j8fN4Cu3/JmbhsDo7fcAJq4s9h27Ew==}

  value-equal@1.0.1:
    resolution: {integrity: sha512-NOJ6JZCAWr0zlxZt+xqCHNTEKOsrks2HQd4MqhP1qy4z1SkbEP467eNx6TgDKXMvUOb+OENfJCZwM+16n7fRfw==}

  vite-node@1.0.0:
    resolution: {integrity: sha512-9pGEPYsHy+7Ok7d6FkvniCmMI58IJ4KfFSK0Xq2FHWPQoBRpJKubaNBvMcXm0+uAwS6K2Rh9qJOKijdgqrjN+Q==}
    engines: {node: ^18.0.0 || >=20.0.0}
    hasBin: true

  vite-plugin-inspect@0.8.7:
    resolution: {integrity: sha512-/XXou3MVc13A5O9/2Nd6xczjrUwt7ZyI9h8pTnUMkr5SshLcb0PJUOVq2V+XVkdeU4njsqAtmK87THZuO2coGA==}
    engines: {node: '>=14'}
    peerDependencies:
      '@nuxt/kit': '*'
      vite: ^3.1.0 || ^4.0.0 || ^5.0.0-0
    peerDependenciesMeta:
      '@nuxt/kit':
        optional: true

  vite-plugin-web-extension@4.4.3:
    resolution: {integrity: sha512-xOQR4o5bfxnZDlVxDYoK/aZO9Tt92CItaGybrKC41rl218Of5fsLDQDYR95rQd2wg8DnT8R9CEheQ++lmP+Euw==}
    engines: {node: '>=16'}

  vite-tsconfig-paths@5.1.4:
    resolution: {integrity: sha512-cYj0LRuLV2c2sMqhqhGpaO3LretdtMn/BVX4cPLanIZuwwrkVl+lK84E/miEXkCHWXuq65rhNN4rXsBcOB3S4w==}
    peerDependencies:
      vite: '*'
    peerDependenciesMeta:
      vite:
        optional: true

  vite@5.4.3:
    resolution: {integrity: sha512-IH+nl64eq9lJjFqU+/yrRnrHPVTlgy42/+IzbOdaFDVlyLgI/wDlf+FCobXLX1cT0X5+7LMyH1mIy2xJdLfo8Q==}
    engines: {node: ^18.0.0 || >=20.0.0}
    hasBin: true
    peerDependencies:
      '@types/node': ^18.0.0 || >=20.0.0
      less: '*'
      lightningcss: ^1.21.0
      sass: '*'
      sass-embedded: '*'
      stylus: '*'
      sugarss: '*'
      terser: ^5.4.0
    peerDependenciesMeta:
      '@types/node':
        optional: true
      less:
        optional: true
      lightningcss:
        optional: true
      sass:
        optional: true
      sass-embedded:
        optional: true
      stylus:
        optional: true
      sugarss:
        optional: true
      terser:
        optional: true

  vite@6.0.7:
    resolution: {integrity: sha512-RDt8r/7qx9940f8FcOIAH9PTViRrghKaK2K1jY3RaAURrEUbm9Du1mJ72G+jlhtG3WwodnfzY8ORQZbBavZEAQ==}
    engines: {node: ^18.0.0 || ^20.0.0 || >=22.0.0}
    hasBin: true
    peerDependencies:
      '@types/node': ^18.0.0 || ^20.0.0 || >=22.0.0
      jiti: '>=1.21.0'
      less: '*'
      lightningcss: ^1.21.0
      sass: '*'
      sass-embedded: '*'
      stylus: '*'
      sugarss: '*'
      terser: ^5.16.0
      tsx: ^4.8.1
      yaml: ^2.4.2
    peerDependenciesMeta:
      '@types/node':
        optional: true
      jiti:
        optional: true
      less:
        optional: true
      lightningcss:
        optional: true
      sass:
        optional: true
      sass-embedded:
        optional: true
      stylus:
        optional: true
      sugarss:
        optional: true
      terser:
        optional: true
      tsx:
        optional: true
      yaml:
        optional: true

  vitest@1.0.0:
    resolution: {integrity: sha512-jpablj5+ifiFHV3QGOxPews3uxBuu6rQUzTaQYtEd6ocBpdQBil6AvmmGRQ3Rn0WPgyzb+Ni+JekfMyng+qYng==}
    engines: {node: ^18.0.0 || >=20.0.0}
    hasBin: true
    peerDependencies:
      '@edge-runtime/vm': '*'
      '@types/node': ^18.0.0 || >=20.0.0
      '@vitest/browser': '*'
      '@vitest/ui': '*'
      happy-dom: '*'
      jsdom: '*'
    peerDependenciesMeta:
      '@edge-runtime/vm':
        optional: true
      '@types/node':
        optional: true
      '@vitest/browser':
        optional: true
      '@vitest/ui':
        optional: true
      happy-dom:
        optional: true
      jsdom:
        optional: true

  watchpack@2.4.1:
    resolution: {integrity: sha512-8wrBCMtVhqcXP2Sup1ctSkga6uc2Bx0IIvKyT7yTFier5AXHooSI+QyQQAtTb7+E0IUCCKyTFmXqdqgum2XWGg==}
    engines: {node: '>=10.13.0'}

  wcwidth@1.0.1:
    resolution: {integrity: sha512-XHPEwS0q6TaxcvG85+8EYkbiCux2XtWG2mkc47Ng2A77BQu9+DqIOJldST4HgPkuea7dvKSj5VgX3P1d4rW8Tg==}

  web-ext-option-types@8.3.1:
    resolution: {integrity: sha512-mKG1fplVXMKYaEeSs35v/x9YIx7FJJDCBQNoLoMvUXeFck0rNC2qnHsYaRnVXXd1XL7o/hz+5+T7YqpTVyEK3w==}

  web-ext-run@0.2.2:
    resolution: {integrity: sha512-GD59q5/1wYQJXTHrljMZaBa3cCz+Jj3FMDLYgKyAa34TPcHSuMaGqp7TcLJ66PCe43C3hmbEAZd8QCpAB34eiw==}
    engines: {node: '>=18.0.0', npm: '>=8.0.0'}

  webextension-polyfill@0.10.0:
    resolution: {integrity: sha512-c5s35LgVa5tFaHhrZDnr3FpQpjj1BB+RXhLTYUxGqBVN460HkbM8TBtEqdXWbpTKfzwCcjAZVF7zXCYSKtcp9g==}

  webidl-conversions@4.0.2:
    resolution: {integrity: sha512-YQ+BmxuTgd6UXZW3+ICGfyqRyHXVlD5GtQr5+qjiNW7bF0cqrzX500HVXPBOvgXb5YnzDd+h0zqyv61KUD7+Sg==}

  webpack-virtual-modules@0.6.2:
    resolution: {integrity: sha512-66/V2i5hQanC51vBQKPH4aI8NMAcBW59FVBs+rC7eGHupMyfn34q7rZIE+ETlJ+XTevqfUhVVBgSUNSW2flEUQ==}

  whatwg-url@7.1.0:
    resolution: {integrity: sha512-WUu7Rg1DroM7oQvGWfOiAK21n74Gg+T4elXEQYkOhtyLeWiJFoOGLXPKI/9gzIie9CtwVLm8wtw6YJdKyxSjeg==}

  when@3.7.7:
    resolution: {integrity: sha512-9lFZp/KHoqH6bPKjbWqa+3Dg/K/r2v0X/3/G2x4DBGchVS2QX2VXL3cZV994WQVnTM1/PD71Az25nAzryEUugw==}

  which-boxed-primitive@1.0.2:
    resolution: {integrity: sha512-bwZdv0AKLpplFY2KZRX6TvyuN7ojjr7lwkg6ml0roIy9YeuSr7JS372qlNW18UQYzgYK9ziGcerWqZOmEn9VNg==}

  which-builtin-type@1.2.0:
    resolution: {integrity: sha512-I+qLGQ/vucCby4tf5HsLmGueEla4ZhwTBSqaooS+Y0BuxN4Cp+okmGuV+8mXZ84KDI9BA+oklo+RzKg0ONdSUA==}
    engines: {node: '>= 0.4'}

  which-collection@1.0.2:
    resolution: {integrity: sha512-K4jVyjnBdgvc86Y6BkaLZEN933SwYOuBFkdmBu9ZfkcAbdVbpITnDmjvZ/aQjRXQrv5EPkTnD1s39GiiqbngCw==}
    engines: {node: '>= 0.4'}

  which-typed-array@1.1.16:
    resolution: {integrity: sha512-g+N+GAWiRj66DngFwHvISJd+ITsyphZvD1vChfVg6cEdnzy53GzB3oy0fUNlvhz7H7+MiqhYr26qxQShCpKTTQ==}
    engines: {node: '>= 0.4'}

  which@1.2.4:
    resolution: {integrity: sha512-zDRAqDSBudazdfM9zpiI30Fu9ve47htYXcGi3ln0wfKu2a7SmrT6F3VDoYONu//48V8Vz4TdCRNPjtvyRO3yBA==}
    hasBin: true

  which@1.3.1:
    resolution: {integrity: sha512-HxJdYWq1MTIQbJ3nw0cqssHoTNU267KlrDuGZ1WYlxDStUtKUhOaJmh112/TZmHxxUfuJqPXSOm7tDyas0OSIQ==}
    hasBin: true

  which@2.0.2:
    resolution: {integrity: sha512-BLI3Tl1TW3Pvl70l3yq3Y64i+awpwXqsGBYWkkqMtnbXgrMD+yj7rhW0kuEDxzJaYXGjEW5ogapKNMEKNMjibA==}
    engines: {node: '>= 8'}
    hasBin: true

  why-is-node-running@2.3.0:
    resolution: {integrity: sha512-hUrmaWBdVDcxvYqnyh09zunKzROWjbZTiNy8dBEjkS7ehEDQibXJ7XvlmtbwuTclUiIyN+CyXQD4Vmko8fNm8w==}
    engines: {node: '>=8'}
    hasBin: true

  widest-line@4.0.1:
    resolution: {integrity: sha512-o0cyEG0e8GPzT4iGHphIOh0cJOV8fivsXxddQasHPHfoZf1ZexrfeA21w2NaEN1RHE+fXlfISmOE8R9N3u3Qig==}
    engines: {node: '>=12'}

  widest-line@5.0.0:
    resolution: {integrity: sha512-c9bZp7b5YtRj2wOe6dlj32MK+Bx/M/d+9VB2SHM1OtsUHR0aV0tdP6DWh/iMt0kWi1t5g1Iudu6hQRNd1A4PVA==}
    engines: {node: '>=18'}

  winreg@0.0.12:
    resolution: {integrity: sha512-typ/+JRmi7RqP1NanzFULK36vczznSNN8kWVA9vIqXyv8GhghUlwhGp1Xj3Nms1FsPcNnsQrJOR10N58/nQ9hQ==}

  word-wrap@1.2.5:
    resolution: {integrity: sha512-BN22B5eaMMI9UMtjrGd5g5eCYPpCPDUy0FJXbYsaT5zYxjFOckS53SQDE3pWkVoWpHXVb3BrYcEN4Twa55B5cA==}
    engines: {node: '>=0.10.0'}

  wrap-ansi@7.0.0:
    resolution: {integrity: sha512-YVGIj2kamLSTxw6NsZjoBxfSwsn0ycdesmc4p+Q21c5zPuZ1pl+NfxVdxPtdHvmNVOQ6XSYG4AUtyt/Fi7D16Q==}
    engines: {node: '>=10'}

  wrap-ansi@8.1.0:
    resolution: {integrity: sha512-si7QWI6zUMq56bESFvagtmzMdGOtoxfR+Sez11Mobfc7tm+VkUckk9bW2UeffTGVUbOksxmSw0AA2gs8g71NCQ==}
    engines: {node: '>=12'}

  wrap-ansi@9.0.0:
    resolution: {integrity: sha512-G8ura3S+3Z2G+mkgNRq8dqaFZAuxfsxpBB8OCTGRTCtp+l/v9nbFNmCUP1BZMts3G1142MsZfn6eeUKrr4PD1Q==}
    engines: {node: '>=18'}

  wrappy@1.0.2:
    resolution: {integrity: sha512-l4Sp/DRseor9wL6EvV2+TuQn63dMkPjZ/sp9XkghTEbV9KlPS1xUsZ3u7/IQO4wxtcFB4bgpQPRcR3QCvezPcQ==}

  write-file-atomic@3.0.3:
    resolution: {integrity: sha512-AvHcyZ5JnSfq3ioSyjrBkH9yW4m7Ayk8/9My/DD9onKeu/94fwrMocemO2QAJFAlnnDN+ZDS+ZjAR5ua1/PV/Q==}

  ws@8.18.0:
    resolution: {integrity: sha512-8VbfWfHLbbwu3+N6OKsOMpBdT4kXPDDB9cJk2bJ6mh9ucxdlnNvH1e+roYkKmN9Nxw2yjz7VzeO9oOz2zJ04Pw==}
    engines: {node: '>=10.0.0'}
    peerDependencies:
      bufferutil: ^4.0.1
      utf-8-validate: '>=5.0.2'
    peerDependenciesMeta:
      bufferutil:
        optional: true
      utf-8-validate:
        optional: true

  xdg-basedir@5.1.0:
    resolution: {integrity: sha512-GCPAHLvrIH13+c0SuacwvRYj2SxJXQ4kaVTT5xgL3kPrz56XxkF21IGhjSE1+W0aw7gpBWRGXLCPnPby6lSpmQ==}
    engines: {node: '>=12'}

  xml2js@0.5.0:
    resolution: {integrity: sha512-drPFnkQJik/O+uPKpqSgr22mpuFHqKdbS835iAQrUC73L2F5WkboIRd63ai/2Yg6I1jzifPFKH2NTK+cfglkIA==}
    engines: {node: '>=4.0.0'}

  xmlbuilder@11.0.1:
    resolution: {integrity: sha512-fDlsI/kFEx7gLvbecc0/ohLG50fugQp8ryHzMTuW9vSa1GJ0XYWKnhsUx7oie3G98+r56aTQIUB4kht42R3JvA==}
    engines: {node: '>=4.0'}

  y18n@5.0.8:
    resolution: {integrity: sha512-0pfFzegeDWJHJIAmTLRP2DwHjdF5s7jo9tuztdQxAhINCdvS+3nGINqPd00AphqJR/0LhANUS6/+7SCb98YOfA==}
    engines: {node: '>=10'}

  yallist@3.1.1:
    resolution: {integrity: sha512-a4UGQaWPH59mOXUYnAG2ewncQS4i4F43Tv3JoAM+s2VDAmS9NsK8GpDMLrCHPksFT7h3K6TOoUNn2pb7RoXx4g==}

  yaml@2.6.1:
    resolution: {integrity: sha512-7r0XPzioN/Q9kXBro/XPnA6kznR73DHq+GXh5ON7ZozRO6aMjbmiBuKste2wslTFkC5d1dw0GooOCepZXJ2SAg==}
    engines: {node: '>= 14'}
    hasBin: true

  yargs-parser@20.2.9:
    resolution: {integrity: sha512-y11nGElTIV+CT3Zv9t7VKl+Q3hTQoT9a1Qzezhhl6Rp21gJ/IVTW7Z3y9EWXhuUBC2Shnf+DX0antecpAwSP8w==}
    engines: {node: '>=10'}

  yargs@16.2.0:
    resolution: {integrity: sha512-D1mvvtDG0L5ft/jGWkLpG1+m0eQxOfaBvTNELraWj22wSVUMWxZUvYgJYcKh6jGGIkJFhH4IZPQhR4TKpc8mBw==}
    engines: {node: '>=10'}

  yocto-queue@0.1.0:
    resolution: {integrity: sha512-rVksvsnNCdJ/ohGc6xgPwyN8eheCxsiLM8mxuE/t/mOVqJewPuO1miLpTHQiRgTKCLexL4MeAFVagts7HmNZ2Q==}
    engines: {node: '>=10'}

  yocto-queue@1.1.1:
    resolution: {integrity: sha512-b4JR1PFR10y1mKjhHY9LaGo6tmrgjit7hxVIeAmyMw3jegXR4dhYqLaQF5zMXZxY7tLpMyJeLjr1C4rLmkVe8g==}
    engines: {node: '>=12.20'}

  zip-dir@2.0.0:
    resolution: {integrity: sha512-uhlsJZWz26FLYXOD6WVuq+fIcZ3aBPGo/cFdiLlv3KNwpa52IF3ISV8fLhQLiqVu5No3VhlqlgthN6gehil1Dg==}

  zip-stream@4.1.1:
    resolution: {integrity: sha512-9qv4rlDiopXg4E69k+vMHjNN63YFMe9sZMrdlvKnCjlCRWeCBswPPMPUfx+ipsAWq1LXHe70RcbaHdJJpS6hyQ==}
    engines: {node: '>= 10'}

  zod-validation-error@3.4.0:
    resolution: {integrity: sha512-ZOPR9SVY6Pb2qqO5XHt+MkkTRxGXb4EVtnjc9JpXUOtUB1T9Ru7mZOT361AN3MsetVe7R0a1KZshJDZdgp9miQ==}
    engines: {node: '>=18.0.0'}
    peerDependencies:
      zod: ^3.18.0

  zod@3.23.8:
    resolution: {integrity: sha512-XBx9AXhXktjUqnepgTiE5flcKIYWi/rme0Eaj+5Y0lftuGBq+jyRu/md4WnuxqgP1ubdpNCsYEYPxrzVHD8d6g==}

snapshots:

  '@alloc/quick-lru@5.2.0': {}

  '@ampproject/remapping@2.3.0':
    dependencies:
      '@jridgewell/gen-mapping': 0.3.5
      '@jridgewell/trace-mapping': 0.3.25

  '@antfu/utils@0.7.10': {}

  '@babel/code-frame@7.26.2':
    dependencies:
      '@babel/helper-validator-identifier': 7.25.9
      js-tokens: 4.0.0
      picocolors: 1.1.1

  '@babel/compat-data@7.26.2': {}

  '@babel/core@7.26.0':
    dependencies:
      '@ampproject/remapping': 2.3.0
      '@babel/code-frame': 7.26.2
      '@babel/generator': 7.26.2
      '@babel/helper-compilation-targets': 7.25.9
      '@babel/helper-module-transforms': 7.26.0(@babel/core@7.26.0)
      '@babel/helpers': 7.26.0
      '@babel/parser': 7.26.2
      '@babel/template': 7.25.9
      '@babel/traverse': 7.25.9
      '@babel/types': 7.26.0
      convert-source-map: 2.0.0
      debug: 4.3.7
      gensync: 1.0.0-beta.2
      json5: 2.2.3
      semver: 6.3.1
    transitivePeerDependencies:
      - supports-color

  '@babel/eslint-parser@7.25.9(@babel/core@7.26.0)(eslint@8.57.1)':
    dependencies:
      '@babel/core': 7.26.0
      '@nicolo-ribaudo/eslint-scope-5-internals': 5.1.1-v1
      eslint: 8.57.1
      eslint-visitor-keys: 2.1.0
      semver: 6.3.1

  '@babel/generator@7.26.2':
    dependencies:
      '@babel/parser': 7.26.2
      '@babel/types': 7.26.0
      '@jridgewell/gen-mapping': 0.3.5
      '@jridgewell/trace-mapping': 0.3.25
      jsesc: 3.0.2

  '@babel/helper-compilation-targets@7.25.9':
    dependencies:
      '@babel/compat-data': 7.26.2
      '@babel/helper-validator-option': 7.25.9
      browserslist: 4.24.2
      lru-cache: 5.1.1
      semver: 6.3.1

  '@babel/helper-module-imports@7.25.9':
    dependencies:
      '@babel/traverse': 7.25.9
      '@babel/types': 7.26.0
    transitivePeerDependencies:
      - supports-color

  '@babel/helper-module-transforms@7.26.0(@babel/core@7.26.0)':
    dependencies:
      '@babel/core': 7.26.0
      '@babel/helper-module-imports': 7.25.9
      '@babel/helper-validator-identifier': 7.25.9
      '@babel/traverse': 7.25.9
    transitivePeerDependencies:
      - supports-color

  '@babel/helper-plugin-utils@7.25.9': {}

  '@babel/helper-string-parser@7.25.9': {}

  '@babel/helper-validator-identifier@7.25.9': {}

  '@babel/helper-validator-option@7.25.9': {}

  '@babel/helpers@7.26.0':
    dependencies:
      '@babel/template': 7.25.9
      '@babel/types': 7.26.0

  '@babel/parser@7.26.2':
    dependencies:
      '@babel/types': 7.26.0

  '@babel/plugin-transform-react-jsx-self@7.25.9(@babel/core@7.26.0)':
    dependencies:
      '@babel/core': 7.26.0
      '@babel/helper-plugin-utils': 7.25.9

  '@babel/plugin-transform-react-jsx-source@7.25.9(@babel/core@7.26.0)':
    dependencies:
      '@babel/core': 7.26.0
      '@babel/helper-plugin-utils': 7.25.9

  '@babel/runtime@7.24.7':
    dependencies:
      regenerator-runtime: 0.14.1

  '@babel/template@7.25.9':
    dependencies:
      '@babel/code-frame': 7.26.2
      '@babel/parser': 7.26.2
      '@babel/types': 7.26.0

  '@babel/traverse@7.25.9':
    dependencies:
      '@babel/code-frame': 7.26.2
      '@babel/generator': 7.26.2
      '@babel/parser': 7.26.2
      '@babel/template': 7.25.9
      '@babel/types': 7.26.0
      debug: 4.3.7
      globals: 11.12.0
    transitivePeerDependencies:
      - supports-color

  '@babel/types@7.26.0':
    dependencies:
      '@babel/helper-string-parser': 7.25.9
      '@babel/helper-validator-identifier': 7.25.9

  '@biomejs/biome@1.9.4':
    optionalDependencies:
      '@biomejs/cli-darwin-arm64': 1.9.4
      '@biomejs/cli-darwin-x64': 1.9.4
      '@biomejs/cli-linux-arm64': 1.9.4
      '@biomejs/cli-linux-arm64-musl': 1.9.4
      '@biomejs/cli-linux-x64': 1.9.4
      '@biomejs/cli-linux-x64-musl': 1.9.4
      '@biomejs/cli-win32-arm64': 1.9.4
      '@biomejs/cli-win32-x64': 1.9.4

  '@biomejs/cli-darwin-arm64@1.9.4':
    optional: true

  '@biomejs/cli-darwin-x64@1.9.4':
    optional: true

  '@biomejs/cli-linux-arm64-musl@1.9.4':
    optional: true

  '@biomejs/cli-linux-arm64@1.9.4':
    optional: true

  '@biomejs/cli-linux-x64-musl@1.9.4':
    optional: true

  '@biomejs/cli-linux-x64@1.9.4':
    optional: true

  '@biomejs/cli-win32-arm64@1.9.4':
    optional: true

  '@biomejs/cli-win32-x64@1.9.4':
    optional: true

  '@clack/core@0.3.5':
    dependencies:
      picocolors: 1.1.1
      sisteransi: 1.0.5

  '@clack/prompts@0.8.2':
    dependencies:
      '@clack/core': 0.3.5
      picocolors: 1.1.1
      sisteransi: 1.0.5

  '@devicefarmer/adbkit-logcat@2.1.3': {}

  '@devicefarmer/adbkit-monkey@1.2.1': {}

  '@devicefarmer/adbkit@3.2.6':
    dependencies:
      '@devicefarmer/adbkit-logcat': 2.1.3
      '@devicefarmer/adbkit-monkey': 1.2.1
      bluebird: 3.7.2
      commander: 9.5.0
      debug: 4.3.7
      node-forge: 1.3.1
      split: 1.0.1
    transitivePeerDependencies:
      - supports-color

  '@emnapi/runtime@1.3.1':
    dependencies:
      tslib: 2.8.1
    optional: true

  '@esbuild-plugins/tsconfig-paths@0.1.2(esbuild@0.24.0)(typescript@5.7.3)':
    dependencies:
      debug: 4.3.7
      esbuild: 0.24.0
      find-up: 5.0.0
      strip-json-comments: 3.1.1
      typescript: 5.7.3
    transitivePeerDependencies:
      - supports-color

  '@esbuild/aix-ppc64@0.21.5':
    optional: true

  '@esbuild/aix-ppc64@0.23.1':
    optional: true

  '@esbuild/aix-ppc64@0.24.0':
    optional: true

  '@esbuild/aix-ppc64@0.24.2':
    optional: true

  '@esbuild/android-arm64@0.18.20':
    optional: true

  '@esbuild/android-arm64@0.21.5':
    optional: true

  '@esbuild/android-arm64@0.23.1':
    optional: true

  '@esbuild/android-arm64@0.24.0':
    optional: true

  '@esbuild/android-arm64@0.24.2':
    optional: true

  '@esbuild/android-arm@0.18.20':
    optional: true

  '@esbuild/android-arm@0.21.5':
    optional: true

  '@esbuild/android-arm@0.23.1':
    optional: true

  '@esbuild/android-arm@0.24.0':
    optional: true

  '@esbuild/android-arm@0.24.2':
    optional: true

  '@esbuild/android-x64@0.18.20':
    optional: true

  '@esbuild/android-x64@0.21.5':
    optional: true

  '@esbuild/android-x64@0.23.1':
    optional: true

  '@esbuild/android-x64@0.24.0':
    optional: true

  '@esbuild/android-x64@0.24.2':
    optional: true

  '@esbuild/darwin-arm64@0.18.20':
    optional: true

  '@esbuild/darwin-arm64@0.21.5':
    optional: true

  '@esbuild/darwin-arm64@0.23.1':
    optional: true

  '@esbuild/darwin-arm64@0.24.0':
    optional: true

  '@esbuild/darwin-arm64@0.24.2':
    optional: true

  '@esbuild/darwin-x64@0.18.20':
    optional: true

  '@esbuild/darwin-x64@0.21.5':
    optional: true

  '@esbuild/darwin-x64@0.23.1':
    optional: true

  '@esbuild/darwin-x64@0.24.0':
    optional: true

  '@esbuild/darwin-x64@0.24.2':
    optional: true

  '@esbuild/freebsd-arm64@0.18.20':
    optional: true

  '@esbuild/freebsd-arm64@0.21.5':
    optional: true

  '@esbuild/freebsd-arm64@0.23.1':
    optional: true

  '@esbuild/freebsd-arm64@0.24.0':
    optional: true

  '@esbuild/freebsd-arm64@0.24.2':
    optional: true

  '@esbuild/freebsd-x64@0.18.20':
    optional: true

  '@esbuild/freebsd-x64@0.21.5':
    optional: true

  '@esbuild/freebsd-x64@0.23.1':
    optional: true

  '@esbuild/freebsd-x64@0.24.0':
    optional: true

  '@esbuild/freebsd-x64@0.24.2':
    optional: true

  '@esbuild/linux-arm64@0.18.20':
    optional: true

  '@esbuild/linux-arm64@0.21.5':
    optional: true

  '@esbuild/linux-arm64@0.23.1':
    optional: true

  '@esbuild/linux-arm64@0.24.0':
    optional: true

  '@esbuild/linux-arm64@0.24.2':
    optional: true

  '@esbuild/linux-arm@0.18.20':
    optional: true

  '@esbuild/linux-arm@0.21.5':
    optional: true

  '@esbuild/linux-arm@0.23.1':
    optional: true

  '@esbuild/linux-arm@0.24.0':
    optional: true

  '@esbuild/linux-arm@0.24.2':
    optional: true

  '@esbuild/linux-ia32@0.18.20':
    optional: true

  '@esbuild/linux-ia32@0.21.5':
    optional: true

  '@esbuild/linux-ia32@0.23.1':
    optional: true

  '@esbuild/linux-ia32@0.24.0':
    optional: true

  '@esbuild/linux-ia32@0.24.2':
    optional: true

  '@esbuild/linux-loong64@0.18.20':
    optional: true

  '@esbuild/linux-loong64@0.21.5':
    optional: true

  '@esbuild/linux-loong64@0.23.1':
    optional: true

  '@esbuild/linux-loong64@0.24.0':
    optional: true

  '@esbuild/linux-loong64@0.24.2':
    optional: true

  '@esbuild/linux-mips64el@0.18.20':
    optional: true

  '@esbuild/linux-mips64el@0.21.5':
    optional: true

  '@esbuild/linux-mips64el@0.23.1':
    optional: true

  '@esbuild/linux-mips64el@0.24.0':
    optional: true

  '@esbuild/linux-mips64el@0.24.2':
    optional: true

  '@esbuild/linux-ppc64@0.18.20':
    optional: true

  '@esbuild/linux-ppc64@0.21.5':
    optional: true

  '@esbuild/linux-ppc64@0.23.1':
    optional: true

  '@esbuild/linux-ppc64@0.24.0':
    optional: true

  '@esbuild/linux-ppc64@0.24.2':
    optional: true

  '@esbuild/linux-riscv64@0.18.20':
    optional: true

  '@esbuild/linux-riscv64@0.21.5':
    optional: true

  '@esbuild/linux-riscv64@0.23.1':
    optional: true

  '@esbuild/linux-riscv64@0.24.0':
    optional: true

  '@esbuild/linux-riscv64@0.24.2':
    optional: true

  '@esbuild/linux-s390x@0.18.20':
    optional: true

  '@esbuild/linux-s390x@0.21.5':
    optional: true

  '@esbuild/linux-s390x@0.23.1':
    optional: true

  '@esbuild/linux-s390x@0.24.0':
    optional: true

  '@esbuild/linux-s390x@0.24.2':
    optional: true

  '@esbuild/linux-x64@0.18.20':
    optional: true

  '@esbuild/linux-x64@0.21.5':
    optional: true

  '@esbuild/linux-x64@0.23.1':
    optional: true

  '@esbuild/linux-x64@0.24.0':
    optional: true

  '@esbuild/linux-x64@0.24.2':
    optional: true

  '@esbuild/netbsd-arm64@0.24.2':
    optional: true

  '@esbuild/netbsd-x64@0.18.20':
    optional: true

  '@esbuild/netbsd-x64@0.21.5':
    optional: true

  '@esbuild/netbsd-x64@0.23.1':
    optional: true

  '@esbuild/netbsd-x64@0.24.0':
    optional: true

  '@esbuild/netbsd-x64@0.24.2':
    optional: true

  '@esbuild/openbsd-arm64@0.23.1':
    optional: true

  '@esbuild/openbsd-arm64@0.24.0':
    optional: true

  '@esbuild/openbsd-arm64@0.24.2':
    optional: true

  '@esbuild/openbsd-x64@0.18.20':
    optional: true

  '@esbuild/openbsd-x64@0.21.5':
    optional: true

  '@esbuild/openbsd-x64@0.23.1':
    optional: true

  '@esbuild/openbsd-x64@0.24.0':
    optional: true

  '@esbuild/openbsd-x64@0.24.2':
    optional: true

  '@esbuild/sunos-x64@0.18.20':
    optional: true

  '@esbuild/sunos-x64@0.21.5':
    optional: true

  '@esbuild/sunos-x64@0.23.1':
    optional: true

  '@esbuild/sunos-x64@0.24.0':
    optional: true

  '@esbuild/sunos-x64@0.24.2':
    optional: true

  '@esbuild/win32-arm64@0.18.20':
    optional: true

  '@esbuild/win32-arm64@0.21.5':
    optional: true

  '@esbuild/win32-arm64@0.23.1':
    optional: true

  '@esbuild/win32-arm64@0.24.0':
    optional: true

  '@esbuild/win32-arm64@0.24.2':
    optional: true

  '@esbuild/win32-ia32@0.18.20':
    optional: true

  '@esbuild/win32-ia32@0.21.5':
    optional: true

  '@esbuild/win32-ia32@0.23.1':
    optional: true

  '@esbuild/win32-ia32@0.24.0':
    optional: true

  '@esbuild/win32-ia32@0.24.2':
    optional: true

  '@esbuild/win32-x64@0.18.20':
    optional: true

  '@esbuild/win32-x64@0.21.5':
    optional: true

  '@esbuild/win32-x64@0.23.1':
    optional: true

  '@esbuild/win32-x64@0.24.0':
    optional: true

  '@esbuild/win32-x64@0.24.2':
    optional: true

  '@eslint-community/eslint-utils@4.4.1(eslint@8.57.1)':
    dependencies:
      eslint: 8.57.1
      eslint-visitor-keys: 3.4.3

  '@eslint-community/regexpp@4.12.1': {}

  '@eslint/eslintrc@2.1.4':
    dependencies:
      ajv: 6.12.6
      debug: 4.3.7
      espree: 9.6.1
      globals: 13.24.0
      ignore: 5.3.2
      import-fresh: 3.3.0
      js-yaml: 4.1.0
      minimatch: 3.1.2
      strip-json-comments: 3.1.1
    transitivePeerDependencies:
      - supports-color

  '@eslint/js@8.57.1': {}

  '@humanwhocodes/config-array@0.13.0':
    dependencies:
      '@humanwhocodes/object-schema': 2.0.3
      debug: 4.3.7
      minimatch: 3.1.2
    transitivePeerDependencies:
      - supports-color

  '@humanwhocodes/module-importer@1.0.1': {}

  '@humanwhocodes/object-schema@2.0.3': {}

  '@img/sharp-darwin-arm64@0.33.5':
    optionalDependencies:
      '@img/sharp-libvips-darwin-arm64': 1.0.4
    optional: true

  '@img/sharp-darwin-x64@0.33.5':
    optionalDependencies:
      '@img/sharp-libvips-darwin-x64': 1.0.4
    optional: true

  '@img/sharp-libvips-darwin-arm64@1.0.4':
    optional: true

  '@img/sharp-libvips-darwin-x64@1.0.4':
    optional: true

  '@img/sharp-libvips-linux-arm64@1.0.4':
    optional: true

  '@img/sharp-libvips-linux-arm@1.0.5':
    optional: true

  '@img/sharp-libvips-linux-s390x@1.0.4':
    optional: true

  '@img/sharp-libvips-linux-x64@1.0.4':
    optional: true

  '@img/sharp-libvips-linuxmusl-arm64@1.0.4':
    optional: true

  '@img/sharp-libvips-linuxmusl-x64@1.0.4':
    optional: true

  '@img/sharp-linux-arm64@0.33.5':
    optionalDependencies:
      '@img/sharp-libvips-linux-arm64': 1.0.4
    optional: true

  '@img/sharp-linux-arm@0.33.5':
    optionalDependencies:
      '@img/sharp-libvips-linux-arm': 1.0.5
    optional: true

  '@img/sharp-linux-s390x@0.33.5':
    optionalDependencies:
      '@img/sharp-libvips-linux-s390x': 1.0.4
    optional: true

  '@img/sharp-linux-x64@0.33.5':
    optionalDependencies:
      '@img/sharp-libvips-linux-x64': 1.0.4
    optional: true

  '@img/sharp-linuxmusl-arm64@0.33.5':
    optionalDependencies:
      '@img/sharp-libvips-linuxmusl-arm64': 1.0.4
    optional: true

  '@img/sharp-linuxmusl-x64@0.33.5':
    optionalDependencies:
      '@img/sharp-libvips-linuxmusl-x64': 1.0.4
    optional: true

  '@img/sharp-wasm32@0.33.5':
    dependencies:
      '@emnapi/runtime': 1.3.1
    optional: true

  '@img/sharp-win32-ia32@0.33.5':
    optional: true

  '@img/sharp-win32-x64@0.33.5':
    optional: true

  '@isaacs/cliui@8.0.2':
    dependencies:
      string-width: 5.1.2
      string-width-cjs: string-width@4.2.3
      strip-ansi: 7.1.0
      strip-ansi-cjs: strip-ansi@6.0.1
      wrap-ansi: 8.1.0
      wrap-ansi-cjs: wrap-ansi@7.0.0

  '@jest/schemas@29.6.3':
    dependencies:
      '@sinclair/typebox': 0.27.8

  '@jridgewell/gen-mapping@0.3.5':
    dependencies:
      '@jridgewell/set-array': 1.2.1
      '@jridgewell/sourcemap-codec': 1.5.0
      '@jridgewell/trace-mapping': 0.3.25

  '@jridgewell/resolve-uri@3.1.2': {}

  '@jridgewell/set-array@1.2.1': {}

  '@jridgewell/source-map@0.3.6':
    dependencies:
      '@jridgewell/gen-mapping': 0.3.5
      '@jridgewell/trace-mapping': 0.3.25

  '@jridgewell/sourcemap-codec@1.5.0': {}

  '@jridgewell/trace-mapping@0.3.25':
    dependencies:
      '@jridgewell/resolve-uri': 3.1.2
      '@jridgewell/sourcemap-codec': 1.5.0

  '@microsoft/tsdoc-config@0.16.2':
    dependencies:
      '@microsoft/tsdoc': 0.14.2
      ajv: 6.12.6
      jju: 1.4.0
      resolve: 1.19.0

  '@microsoft/tsdoc@0.14.2': {}

  '@next/env@15.0.3': {}

  '@next/eslint-plugin-next@15.0.3':
    dependencies:
      fast-glob: 3.3.1

  '@next/swc-darwin-arm64@15.0.3':
    optional: true

  '@next/swc-darwin-x64@15.0.3':
    optional: true

  '@next/swc-linux-arm64-gnu@15.0.3':
    optional: true

  '@next/swc-linux-arm64-musl@15.0.3':
    optional: true

  '@next/swc-linux-x64-gnu@15.0.3':
    optional: true

  '@next/swc-linux-x64-musl@15.0.3':
    optional: true

  '@next/swc-win32-arm64-msvc@15.0.3':
    optional: true

  '@next/swc-win32-x64-msvc@15.0.3':
    optional: true

  '@nicolo-ribaudo/eslint-scope-5-internals@5.1.1-v1':
    dependencies:
      eslint-scope: 5.1.1

  '@nodelib/fs.scandir@2.1.5':
    dependencies:
      '@nodelib/fs.stat': 2.0.5
      run-parallel: 1.2.0

  '@nodelib/fs.scandir@4.0.1':
    dependencies:
      '@nodelib/fs.stat': 4.0.0
      run-parallel: 1.2.0

  '@nodelib/fs.stat@2.0.5': {}

  '@nodelib/fs.stat@4.0.0': {}

  '@nodelib/fs.walk@1.2.8':
    dependencies:
      '@nodelib/fs.scandir': 2.1.5
      fastq: 1.17.1

  '@nodelib/fs.walk@3.0.1':
    dependencies:
      '@nodelib/fs.scandir': 4.0.1
      fastq: 1.17.1

  '@nolyfill/is-core-module@1.0.39': {}

  '@pivanov/utils@0.0.1(react-dom@18.2.0(react@18.2.0))(react@18.2.0)':
    dependencies:
      react: 18.2.0
      react-dom: 18.2.0(react@18.2.0)

  '@pkgjs/parseargs@0.11.0':
    optional: true

  '@pkgr/core@0.1.1': {}

  '@pnpm/config.env-replace@1.1.0': {}

  '@pnpm/network.ca-file@1.0.2':
    dependencies:
      graceful-fs: 4.2.10

  '@pnpm/npm-conf@2.3.1':
    dependencies:
      '@pnpm/config.env-replace': 1.1.0
      '@pnpm/network.ca-file': 1.0.2
      config-chain: 1.1.13

  '@polka/url@1.0.0-next.28': {}

  '@preact/signals-core@1.8.0': {}

  '@preact/signals@1.3.1(preact@10.25.1)':
    dependencies:
      '@preact/signals-core': 1.8.0
      preact: 10.25.1

  '@remix-run/react@2.15.0(react-dom@18.2.0(react@18.2.0))(react@18.2.0)(typescript@5.7.3)':
    dependencies:
      '@remix-run/router': 1.21.0
      '@remix-run/server-runtime': 2.15.0(typescript@5.7.3)
      react: 18.2.0
      react-dom: 18.2.0(react@18.2.0)
      react-router: 6.28.0(react@18.2.0)
      react-router-dom: 6.28.0(react-dom@18.2.0(react@18.2.0))(react@18.2.0)
      turbo-stream: 2.4.0
    optionalDependencies:
      typescript: 5.7.3

  '@remix-run/react@2.15.0(react-dom@19.0.0(react@19.0.0))(react@19.0.0)(typescript@5.7.3)':
    dependencies:
      '@remix-run/router': 1.21.0
      '@remix-run/server-runtime': 2.15.0(typescript@5.7.3)
      react: 19.0.0
      react-dom: 19.0.0(react@19.0.0)
      react-router: 6.28.0(react@19.0.0)
      react-router-dom: 6.28.0(react-dom@19.0.0(react@19.0.0))(react@19.0.0)
      turbo-stream: 2.4.0
    optionalDependencies:
      typescript: 5.7.3
    optional: true

  '@remix-run/react@2.15.0(react-dom@19.0.0-rc-66855b96-20241106(react@19.0.0-rc-66855b96-20241106))(react@19.0.0-rc-66855b96-20241106)(typescript@5.7.3)':
    dependencies:
      '@remix-run/router': 1.21.0
      '@remix-run/server-runtime': 2.15.0(typescript@5.7.3)
      react: 19.0.0-rc-66855b96-20241106
      react-dom: 19.0.0-rc-66855b96-20241106(react@19.0.0-rc-66855b96-20241106)
      react-router: 6.28.0(react@19.0.0-rc-66855b96-20241106)
      react-router-dom: 6.28.0(react-dom@19.0.0-rc-66855b96-20241106(react@19.0.0-rc-66855b96-20241106))(react@19.0.0-rc-66855b96-20241106)
      turbo-stream: 2.4.0
    optionalDependencies:
      typescript: 5.7.3
    optional: true

  '@remix-run/react@2.15.0(react-dom@19.0.0-rc.1(react@19.0.0-rc.1))(react@19.0.0-rc.1)(typescript@5.7.3)':
    dependencies:
      '@remix-run/router': 1.21.0
      '@remix-run/server-runtime': 2.15.0(typescript@5.7.3)
      react: 19.0.0-rc.1
      react-dom: 19.0.0-rc.1(react@19.0.0-rc.1)
      react-router: 6.28.0(react@19.0.0-rc.1)
      react-router-dom: 6.28.0(react-dom@19.0.0-rc.1(react@19.0.0-rc.1))(react@19.0.0-rc.1)
      turbo-stream: 2.4.0
    optionalDependencies:
      typescript: 5.7.3
    optional: true

  '@remix-run/router@1.21.0': {}

  '@remix-run/server-runtime@2.15.0(typescript@5.7.3)':
    dependencies:
      '@remix-run/router': 1.21.0
      '@types/cookie': 0.6.0
      '@web3-storage/multipart-parser': 1.0.0
      cookie: 0.6.0
      set-cookie-parser: 2.7.1
      source-map: 0.7.4
      turbo-stream: 2.4.0
    optionalDependencies:
      typescript: 5.7.3

  '@rollup/pluginutils@5.1.3(rollup@4.28.0)':
    dependencies:
      '@types/estree': 1.0.6
      estree-walker: 2.0.2
      picomatch: 4.0.2
    optionalDependencies:
      rollup: 4.28.0

  '@rollup/rollup-android-arm-eabi@4.28.0':
    optional: true

  '@rollup/rollup-android-arm64@4.28.0':
    optional: true

  '@rollup/rollup-darwin-arm64@4.28.0':
    optional: true

  '@rollup/rollup-darwin-x64@4.28.0':
    optional: true

  '@rollup/rollup-freebsd-arm64@4.28.0':
    optional: true

  '@rollup/rollup-freebsd-x64@4.28.0':
    optional: true

  '@rollup/rollup-linux-arm-gnueabihf@4.28.0':
    optional: true

  '@rollup/rollup-linux-arm-musleabihf@4.28.0':
    optional: true

  '@rollup/rollup-linux-arm64-gnu@4.28.0':
    optional: true

  '@rollup/rollup-linux-arm64-musl@4.28.0':
    optional: true

  '@rollup/rollup-linux-powerpc64le-gnu@4.28.0':
    optional: true

  '@rollup/rollup-linux-riscv64-gnu@4.28.0':
    optional: true

  '@rollup/rollup-linux-s390x-gnu@4.28.0':
    optional: true

  '@rollup/rollup-linux-x64-gnu@4.28.0':
    optional: true

  '@rollup/rollup-linux-x64-musl@4.28.0':
    optional: true

  '@rollup/rollup-win32-arm64-msvc@4.28.0':
    optional: true

  '@rollup/rollup-win32-ia32-msvc@4.28.0':
    optional: true

  '@rollup/rollup-win32-x64-msvc@4.28.0':
    optional: true

  '@rtsao/scc@1.1.0': {}

  '@rushstack/eslint-patch@1.10.4': {}

  '@sinclair/typebox@0.27.8': {}

  '@sindresorhus/is@5.6.0': {}

  '@snyk/github-codeowners@1.1.0':
    dependencies:
      commander: 4.1.1
      ignore: 5.3.2
      p-map: 4.0.0

  '@swc/counter@0.1.3': {}

  '@swc/helpers@0.5.13':
    dependencies:
      tslib: 2.8.1

  '@szmarczak/http-timer@5.0.1':
    dependencies:
      defer-to-connect: 2.0.1

  '@types/babel__core@7.20.5':
    dependencies:
      '@babel/parser': 7.26.2
      '@babel/types': 7.26.0
      '@types/babel__generator': 7.6.8
      '@types/babel__template': 7.4.4
      '@types/babel__traverse': 7.20.6

  '@types/babel__generator@7.6.8':
    dependencies:
      '@babel/types': 7.26.0

  '@types/babel__template@7.4.4':
    dependencies:
      '@babel/parser': 7.26.2
      '@babel/types': 7.26.0

  '@types/babel__traverse@7.20.6':
    dependencies:
      '@babel/types': 7.26.0

  '@types/chrome@0.0.281':
    dependencies:
      '@types/filesystem': 0.0.36
      '@types/har-format': 1.2.16

  '@types/cookie@0.6.0': {}

  '@types/estree@1.0.6': {}

  '@types/filesystem@0.0.36':
    dependencies:
      '@types/filewriter': 0.0.33

  '@types/filewriter@0.0.33': {}

  '@types/har-format@1.2.16': {}

  '@types/history@4.7.11': {}

  '@types/http-cache-semantics@4.0.4': {}

  '@types/json-schema@7.0.15': {}

  '@types/json5@0.0.29': {}

  '@types/minimatch@3.0.5': {}

  '@types/node@20.17.10':
    dependencies:
      undici-types: 6.19.8

  '@types/node@22.10.2':
    dependencies:
      undici-types: 6.20.0

  '@types/normalize-package-data@2.4.4': {}

  '@types/prop-types@15.7.13': {}

  '@types/react-dom@18.0.9':
    dependencies:
      '@types/react': 18.3.12

  '@types/react-router@5.1.20':
    dependencies:
      '@types/history': 4.7.11
      '@types/react': 18.3.12

  '@types/react@18.3.12':
    dependencies:
      '@types/prop-types': 15.7.13
      csstype: 3.1.3

  '@types/semver@7.5.8': {}

  '@types/webextension-polyfill@0.10.0': {}

  '@typescript-eslint/eslint-plugin@6.0.0(@typescript-eslint/parser@6.0.0(eslint@8.57.1)(typescript@5.7.3))(eslint@8.57.1)(typescript@5.7.3)':
    dependencies:
      '@eslint-community/regexpp': 4.12.1
      '@typescript-eslint/parser': 6.0.0(eslint@8.57.1)(typescript@5.7.3)
      '@typescript-eslint/scope-manager': 6.0.0
      '@typescript-eslint/type-utils': 6.0.0(eslint@8.57.1)(typescript@5.7.3)
      '@typescript-eslint/utils': 6.0.0(eslint@8.57.1)(typescript@5.7.3)
      '@typescript-eslint/visitor-keys': 6.0.0
      debug: 4.3.7
      eslint: 8.57.1
      grapheme-splitter: 1.0.4
      graphemer: 1.4.0
      ignore: 5.3.2
      natural-compare: 1.4.0
      natural-compare-lite: 1.4.0
      semver: 7.6.3
      ts-api-utils: 1.4.3(typescript@5.7.3)
    optionalDependencies:
      typescript: 5.7.3
    transitivePeerDependencies:
      - supports-color

  '@typescript-eslint/eslint-plugin@7.18.0(@typescript-eslint/parser@7.18.0(eslint@8.57.1)(typescript@5.7.3))(eslint@8.57.1)(typescript@5.7.3)':
    dependencies:
      '@eslint-community/regexpp': 4.12.1
      '@typescript-eslint/parser': 7.18.0(eslint@8.57.1)(typescript@5.7.3)
      '@typescript-eslint/scope-manager': 7.18.0
      '@typescript-eslint/type-utils': 7.18.0(eslint@8.57.1)(typescript@5.7.3)
      '@typescript-eslint/utils': 7.18.0(eslint@8.57.1)(typescript@5.7.3)
      '@typescript-eslint/visitor-keys': 7.18.0
      eslint: 8.57.1
      graphemer: 1.4.0
      ignore: 5.3.2
      natural-compare: 1.4.0
      ts-api-utils: 1.4.3(typescript@5.7.3)
    optionalDependencies:
      typescript: 5.7.3
    transitivePeerDependencies:
      - supports-color

  '@typescript-eslint/parser@6.0.0(eslint@8.57.1)(typescript@5.7.3)':
    dependencies:
      '@typescript-eslint/scope-manager': 6.0.0
      '@typescript-eslint/types': 6.0.0
      '@typescript-eslint/typescript-estree': 6.0.0(typescript@5.7.3)
      '@typescript-eslint/visitor-keys': 6.0.0
      debug: 4.3.7
      eslint: 8.57.1
    optionalDependencies:
      typescript: 5.7.3
    transitivePeerDependencies:
      - supports-color

  '@typescript-eslint/parser@7.18.0(eslint@8.57.1)(typescript@5.7.3)':
    dependencies:
      '@typescript-eslint/scope-manager': 7.18.0
      '@typescript-eslint/types': 7.18.0
      '@typescript-eslint/typescript-estree': 7.18.0(typescript@5.7.3)
      '@typescript-eslint/visitor-keys': 7.18.0
      debug: 4.3.7
      eslint: 8.57.1
    optionalDependencies:
      typescript: 5.7.3
    transitivePeerDependencies:
      - supports-color

  '@typescript-eslint/scope-manager@5.62.0':
    dependencies:
      '@typescript-eslint/types': 5.62.0
      '@typescript-eslint/visitor-keys': 5.62.0

  '@typescript-eslint/scope-manager@6.0.0':
    dependencies:
      '@typescript-eslint/types': 6.0.0
      '@typescript-eslint/visitor-keys': 6.0.0

  '@typescript-eslint/scope-manager@7.18.0':
    dependencies:
      '@typescript-eslint/types': 7.18.0
      '@typescript-eslint/visitor-keys': 7.18.0

  '@typescript-eslint/type-utils@6.0.0(eslint@8.57.1)(typescript@5.7.3)':
    dependencies:
      '@typescript-eslint/typescript-estree': 6.0.0(typescript@5.7.3)
      '@typescript-eslint/utils': 6.0.0(eslint@8.57.1)(typescript@5.7.3)
      debug: 4.3.7
      eslint: 8.57.1
      ts-api-utils: 1.4.3(typescript@5.7.3)
    optionalDependencies:
      typescript: 5.7.3
    transitivePeerDependencies:
      - supports-color

  '@typescript-eslint/type-utils@7.18.0(eslint@8.57.1)(typescript@5.7.3)':
    dependencies:
      '@typescript-eslint/typescript-estree': 7.18.0(typescript@5.7.3)
      '@typescript-eslint/utils': 7.18.0(eslint@8.57.1)(typescript@5.7.3)
      debug: 4.3.7
      eslint: 8.57.1
      ts-api-utils: 1.4.3(typescript@5.7.3)
    optionalDependencies:
      typescript: 5.7.3
    transitivePeerDependencies:
      - supports-color

  '@typescript-eslint/types@5.62.0': {}

  '@typescript-eslint/types@6.0.0': {}

  '@typescript-eslint/types@7.18.0': {}

  '@typescript-eslint/typescript-estree@5.62.0(typescript@5.7.3)':
    dependencies:
      '@typescript-eslint/types': 5.62.0
      '@typescript-eslint/visitor-keys': 5.62.0
      debug: 4.3.7
      globby: 11.1.0
      is-glob: 4.0.3
      semver: 7.6.3
      tsutils: 3.21.0(typescript@5.7.3)
    optionalDependencies:
      typescript: 5.7.3
    transitivePeerDependencies:
      - supports-color

  '@typescript-eslint/typescript-estree@6.0.0(typescript@5.7.3)':
    dependencies:
      '@typescript-eslint/types': 6.0.0
      '@typescript-eslint/visitor-keys': 6.0.0
      debug: 4.3.7
      globby: 11.1.0
      is-glob: 4.0.3
      semver: 7.6.3
      ts-api-utils: 1.4.3(typescript@5.7.3)
    optionalDependencies:
      typescript: 5.7.3
    transitivePeerDependencies:
      - supports-color

  '@typescript-eslint/typescript-estree@7.18.0(typescript@5.7.3)':
    dependencies:
      '@typescript-eslint/types': 7.18.0
      '@typescript-eslint/visitor-keys': 7.18.0
      debug: 4.3.7
      globby: 11.1.0
      is-glob: 4.0.3
      minimatch: 9.0.5
      semver: 7.6.3
      ts-api-utils: 1.4.3(typescript@5.7.3)
    optionalDependencies:
      typescript: 5.7.3
    transitivePeerDependencies:
      - supports-color

  '@typescript-eslint/utils@5.62.0(eslint@8.57.1)(typescript@5.7.3)':
    dependencies:
      '@eslint-community/eslint-utils': 4.4.1(eslint@8.57.1)
      '@types/json-schema': 7.0.15
      '@types/semver': 7.5.8
      '@typescript-eslint/scope-manager': 5.62.0
      '@typescript-eslint/types': 5.62.0
      '@typescript-eslint/typescript-estree': 5.62.0(typescript@5.7.3)
      eslint: 8.57.1
      eslint-scope: 5.1.1
      semver: 7.6.3
    transitivePeerDependencies:
      - supports-color
      - typescript

  '@typescript-eslint/utils@6.0.0(eslint@8.57.1)(typescript@5.7.3)':
    dependencies:
      '@eslint-community/eslint-utils': 4.4.1(eslint@8.57.1)
      '@types/json-schema': 7.0.15
      '@types/semver': 7.5.8
      '@typescript-eslint/scope-manager': 6.0.0
      '@typescript-eslint/types': 6.0.0
      '@typescript-eslint/typescript-estree': 6.0.0(typescript@5.7.3)
      eslint: 8.57.1
      eslint-scope: 5.1.1
      semver: 7.6.3
    transitivePeerDependencies:
      - supports-color
      - typescript

  '@typescript-eslint/utils@7.18.0(eslint@8.57.1)(typescript@5.7.3)':
    dependencies:
      '@eslint-community/eslint-utils': 4.4.1(eslint@8.57.1)
      '@typescript-eslint/scope-manager': 7.18.0
      '@typescript-eslint/types': 7.18.0
      '@typescript-eslint/typescript-estree': 7.18.0(typescript@5.7.3)
      eslint: 8.57.1
    transitivePeerDependencies:
      - supports-color
      - typescript

  '@typescript-eslint/visitor-keys@5.62.0':
    dependencies:
      '@typescript-eslint/types': 5.62.0
      eslint-visitor-keys: 3.4.3

  '@typescript-eslint/visitor-keys@6.0.0':
    dependencies:
      '@typescript-eslint/types': 6.0.0
      eslint-visitor-keys: 3.4.3

  '@typescript-eslint/visitor-keys@7.18.0':
    dependencies:
      '@typescript-eslint/types': 7.18.0
      eslint-visitor-keys: 3.4.3

  '@ungap/structured-clone@1.2.0': {}

  '@vercel/analytics@1.4.1(@remix-run/react@2.15.0(react-dom@19.0.0(react@19.0.0))(react@19.0.0)(typescript@5.7.3))(next@15.0.3(@babel/core@7.26.0)(react-dom@19.0.0(react@19.0.0))(react@19.0.0))(react@19.0.0)':
    optionalDependencies:
      '@remix-run/react': 2.15.0(react-dom@19.0.0(react@19.0.0))(react@19.0.0)(typescript@5.7.3)
      next: 15.0.3(@babel/core@7.26.0)(react-dom@19.0.0(react@19.0.0))(react@19.0.0)
      react: 19.0.0

  '@vercel/analytics@1.4.1(@remix-run/react@2.15.0(react-dom@19.0.0-rc-66855b96-20241106(react@19.0.0-rc-66855b96-20241106))(react@19.0.0-rc-66855b96-20241106)(typescript@5.7.3))(next@15.0.3(@babel/core@7.26.0)(react-dom@19.0.0-rc-66855b96-20241106(react@19.0.0-rc-66855b96-20241106))(react@19.0.0-rc-66855b96-20241106))(react@19.0.0-rc-66855b96-20241106)':
    optionalDependencies:
      '@remix-run/react': 2.15.0(react-dom@19.0.0-rc-66855b96-20241106(react@19.0.0-rc-66855b96-20241106))(react@19.0.0-rc-66855b96-20241106)(typescript@5.7.3)
      next: 15.0.3(@babel/core@7.26.0)(react-dom@19.0.0-rc-66855b96-20241106(react@19.0.0-rc-66855b96-20241106))(react@19.0.0-rc-66855b96-20241106)
      react: 19.0.0-rc-66855b96-20241106

  '@vercel/analytics@1.4.1(@remix-run/react@2.15.0(react-dom@19.0.0-rc.1(react@19.0.0-rc.1))(react@19.0.0-rc.1)(typescript@5.7.3))(next@15.0.3(@babel/core@7.26.0)(babel-plugin-react-compiler@19.0.0-beta-a7bf2bd-20241110)(react-dom@19.0.0-rc.1(react@19.0.0-rc.1))(react@19.0.0-rc.1))(react@19.0.0-rc.1)':
    optionalDependencies:
      '@remix-run/react': 2.15.0(react-dom@19.0.0-rc.1(react@19.0.0-rc.1))(react@19.0.0-rc.1)(typescript@5.7.3)
      next: 15.0.3(@babel/core@7.26.0)(babel-plugin-react-compiler@19.0.0-beta-a7bf2bd-20241110)(react-dom@19.0.0-rc.1(react@19.0.0-rc.1))(react@19.0.0-rc.1)
      react: 19.0.0-rc.1

  '@vercel/speed-insights@1.1.0(next@15.0.3(@babel/core@7.26.0)(react-dom@19.0.0-rc-66855b96-20241106(react@19.0.0-rc-66855b96-20241106))(react@19.0.0-rc-66855b96-20241106))(react@19.0.0-rc-66855b96-20241106)':
    optionalDependencies:
      next: 15.0.3(@babel/core@7.26.0)(react-dom@19.0.0-rc-66855b96-20241106(react@19.0.0-rc-66855b96-20241106))(react@19.0.0-rc-66855b96-20241106)
      react: 19.0.0-rc-66855b96-20241106

<<<<<<< HEAD
  '@vercel/style-guide@6.0.0(eslint@8.57.1)(prettier@3.3.3)(typescript@5.7.3)(vitest@1.0.0(@types/node@22.10.2)(terser@5.36.0))':
=======
  '@vercel/speed-insights@1.1.0(next@15.0.3(@babel/core@7.26.0)(react@19.0.0))(react@19.0.0)':
    optionalDependencies:
      next: 15.0.3(@babel/core@7.26.0)(react-dom@19.0.0(react@19.0.0))(react@19.0.0)
      react: 19.0.0

  '@vercel/style-guide@6.0.0(eslint@8.57.1)(prettier@3.3.3)(typescript@5.7.3)(vitest@1.0.0(@types/node@20.17.10)(terser@5.36.0))':
    dependencies:
      '@babel/core': 7.26.0
      '@babel/eslint-parser': 7.25.9(@babel/core@7.26.0)(eslint@8.57.1)
      '@rushstack/eslint-patch': 1.10.4
      '@typescript-eslint/eslint-plugin': 7.18.0(@typescript-eslint/parser@7.18.0(eslint@8.57.1)(typescript@5.7.3))(eslint@8.57.1)(typescript@5.7.3)
      '@typescript-eslint/parser': 7.18.0(eslint@8.57.1)(typescript@5.7.3)
      eslint-config-prettier: 9.1.0(eslint@8.57.1)
      eslint-import-resolver-alias: 1.1.2(eslint-plugin-import@2.31.0(@typescript-eslint/parser@7.18.0(eslint@8.57.1)(typescript@5.7.3))(eslint-import-resolver-typescript@3.7.0)(eslint@8.57.1))
      eslint-import-resolver-typescript: 3.7.0(eslint-plugin-import@2.31.0)(eslint@8.57.1)
      eslint-plugin-eslint-comments: 3.2.0(eslint@8.57.1)
      eslint-plugin-import: 2.31.0(@typescript-eslint/parser@7.18.0(eslint@8.57.1)(typescript@5.7.3))(eslint-import-resolver-typescript@3.7.0)(eslint@8.57.1)
      eslint-plugin-jest: 27.9.0(@typescript-eslint/eslint-plugin@7.18.0(@typescript-eslint/parser@7.18.0(eslint@8.57.1)(typescript@5.7.3))(eslint@8.57.1)(typescript@5.7.3))(eslint@8.57.1)(typescript@5.7.3)
      eslint-plugin-jsx-a11y: 6.10.2(eslint@8.57.1)
      eslint-plugin-playwright: 1.8.3(eslint-plugin-jest@27.9.0(@typescript-eslint/eslint-plugin@7.18.0(@typescript-eslint/parser@7.18.0(eslint@8.57.1)(typescript@5.7.3))(eslint@8.57.1)(typescript@5.7.3))(eslint@8.57.1)(typescript@5.7.3))(eslint@8.57.1)
      eslint-plugin-react: 7.37.2(eslint@8.57.1)
      eslint-plugin-react-hooks: 4.6.2(eslint@8.57.1)
      eslint-plugin-testing-library: 6.5.0(eslint@8.57.1)(typescript@5.7.3)
      eslint-plugin-tsdoc: 0.2.17
      eslint-plugin-unicorn: 51.0.1(eslint@8.57.1)
      eslint-plugin-vitest: 0.3.26(@typescript-eslint/eslint-plugin@7.18.0(@typescript-eslint/parser@7.18.0(eslint@8.57.1)(typescript@5.7.3))(eslint@8.57.1)(typescript@5.7.3))(eslint@8.57.1)(typescript@5.7.3)(vitest@1.0.0(@types/node@20.17.10)(terser@5.36.0))
      prettier-plugin-packagejson: 2.5.6(prettier@3.3.3)
    optionalDependencies:
      eslint: 8.57.1
      prettier: 3.3.3
      typescript: 5.7.3
    transitivePeerDependencies:
      - eslint-import-resolver-webpack
      - eslint-plugin-import-x
      - jest
      - supports-color
      - vitest

  '@vercel/style-guide@6.0.0(eslint@8.57.1)(prettier@3.3.3)(typescript@5.7.3)(vitest@1.0.0(@types/node@22.10.2))':
>>>>>>> 8a3265aa
    dependencies:
      '@babel/core': 7.26.0
      '@babel/eslint-parser': 7.25.9(@babel/core@7.26.0)(eslint@8.57.1)
      '@rushstack/eslint-patch': 1.10.4
      '@typescript-eslint/eslint-plugin': 7.18.0(@typescript-eslint/parser@7.18.0(eslint@8.57.1)(typescript@5.7.3))(eslint@8.57.1)(typescript@5.7.3)
      '@typescript-eslint/parser': 7.18.0(eslint@8.57.1)(typescript@5.7.3)
      eslint-config-prettier: 9.1.0(eslint@8.57.1)
      eslint-import-resolver-alias: 1.1.2(eslint-plugin-import@2.31.0)
      eslint-import-resolver-typescript: 3.7.0(eslint-plugin-import@2.31.0)(eslint@8.57.1)
      eslint-plugin-eslint-comments: 3.2.0(eslint@8.57.1)
      eslint-plugin-import: 2.31.0(@typescript-eslint/parser@7.18.0(eslint@8.57.1)(typescript@5.7.3))(eslint-import-resolver-typescript@3.7.0)(eslint@8.57.1)
      eslint-plugin-jest: 27.9.0(@typescript-eslint/eslint-plugin@7.18.0(@typescript-eslint/parser@7.18.0(eslint@8.57.1)(typescript@5.7.3))(eslint@8.57.1)(typescript@5.7.3))(eslint@8.57.1)(typescript@5.7.3)
      eslint-plugin-jsx-a11y: 6.10.2(eslint@8.57.1)
      eslint-plugin-playwright: 1.8.3(eslint-plugin-jest@27.9.0(@typescript-eslint/eslint-plugin@7.18.0(@typescript-eslint/parser@7.18.0(eslint@8.57.1)(typescript@5.7.3))(eslint@8.57.1)(typescript@5.7.3))(eslint@8.57.1)(typescript@5.7.3))(eslint@8.57.1)
      eslint-plugin-react: 7.37.2(eslint@8.57.1)
      eslint-plugin-react-hooks: 4.6.2(eslint@8.57.1)
      eslint-plugin-testing-library: 6.5.0(eslint@8.57.1)(typescript@5.7.3)
      eslint-plugin-tsdoc: 0.2.17
      eslint-plugin-unicorn: 51.0.1(eslint@8.57.1)
      eslint-plugin-vitest: 0.3.26(@typescript-eslint/eslint-plugin@7.18.0(@typescript-eslint/parser@7.18.0(eslint@8.57.1)(typescript@5.7.3))(eslint@8.57.1)(typescript@5.7.3))(eslint@8.57.1)(typescript@5.7.3)(vitest@1.0.0(@types/node@22.10.2)(terser@5.36.0))
      prettier-plugin-packagejson: 2.5.6(prettier@3.3.3)
    optionalDependencies:
      eslint: 8.57.1
      prettier: 3.3.3
      typescript: 5.7.3
    transitivePeerDependencies:
      - eslint-import-resolver-webpack
      - eslint-plugin-import-x
      - jest
      - supports-color
      - vitest

  '@vitejs/plugin-react@4.3.1(vite@5.4.3(@types/node@22.10.2)(terser@5.36.0))':
    dependencies:
      '@babel/core': 7.26.0
      '@babel/plugin-transform-react-jsx-self': 7.25.9(@babel/core@7.26.0)
      '@babel/plugin-transform-react-jsx-source': 7.25.9(@babel/core@7.26.0)
      '@types/babel__core': 7.20.5
      react-refresh: 0.14.2
      vite: 5.4.3(@types/node@22.10.2)(terser@5.36.0)
    transitivePeerDependencies:
      - supports-color

  '@vitejs/plugin-react@4.3.4(vite@5.4.3(@types/node@22.10.2)(terser@5.36.0))':
    dependencies:
      '@babel/core': 7.26.0
      '@babel/plugin-transform-react-jsx-self': 7.25.9(@babel/core@7.26.0)
      '@babel/plugin-transform-react-jsx-source': 7.25.9(@babel/core@7.26.0)
      '@types/babel__core': 7.20.5
      react-refresh: 0.14.2
      vite: 5.4.3(@types/node@22.10.2)(terser@5.36.0)
    transitivePeerDependencies:
      - supports-color

  '@vitejs/plugin-react@4.3.4(vite@6.0.7(@types/node@22.10.2)(jiti@2.4.2)(terser@5.36.0)(yaml@2.6.1))':
    dependencies:
      '@babel/core': 7.26.0
      '@babel/plugin-transform-react-jsx-self': 7.25.9(@babel/core@7.26.0)
      '@babel/plugin-transform-react-jsx-source': 7.25.9(@babel/core@7.26.0)
      '@types/babel__core': 7.20.5
      react-refresh: 0.14.2
      vite: 6.0.7(@types/node@22.10.2)(jiti@2.4.2)(terser@5.36.0)(yaml@2.6.1)
    transitivePeerDependencies:
      - supports-color

  '@vitest/expect@1.0.0':
    dependencies:
      '@vitest/spy': 1.0.0
      '@vitest/utils': 1.0.0
      chai: 4.5.0

  '@vitest/runner@1.0.0':
    dependencies:
      '@vitest/utils': 1.0.0
      p-limit: 5.0.0
      pathe: 1.1.2

  '@vitest/snapshot@1.0.0':
    dependencies:
      magic-string: 0.30.14
      pathe: 1.1.2
      pretty-format: 29.7.0

  '@vitest/spy@1.0.0':
    dependencies:
      tinyspy: 2.2.1

  '@vitest/utils@1.0.0':
    dependencies:
      diff-sequences: 29.6.3
      loupe: 2.3.7
      pretty-format: 29.7.0

  '@web3-storage/multipart-parser@1.0.0': {}

  acorn-jsx@5.3.2(acorn@8.14.0):
    dependencies:
      acorn: 8.14.0

  acorn-walk@8.3.4:
    dependencies:
      acorn: 8.14.0

  acorn@8.14.0: {}

  adm-zip@0.5.16: {}

  aggregate-error@3.1.0:
    dependencies:
      clean-stack: 2.2.0
      indent-string: 4.0.0

  ajv@6.12.6:
    dependencies:
      fast-deep-equal: 3.1.3
      fast-json-stable-stringify: 2.1.0
      json-schema-traverse: 0.4.1
      uri-js: 4.4.1

  ajv@8.17.1:
    dependencies:
      fast-deep-equal: 3.1.3
      fast-uri: 3.0.3
      json-schema-traverse: 1.0.0
      require-from-string: 2.0.2

  ansi-align@3.0.1:
    dependencies:
      string-width: 4.2.3

  ansi-regex@5.0.1: {}

  ansi-regex@6.1.0: {}

  ansi-styles@3.2.1:
    dependencies:
      color-convert: 1.9.3

  ansi-styles@4.3.0:
    dependencies:
      color-convert: 2.0.1

  ansi-styles@5.2.0: {}

  ansi-styles@6.2.1: {}

  any-promise@1.3.0: {}

  anymatch@3.1.3:
    dependencies:
      normalize-path: 3.0.0
      picomatch: 2.3.1

  archiver-utils@2.1.0:
    dependencies:
      glob: 7.2.3
      graceful-fs: 4.2.11
      lazystream: 1.0.1
      lodash.defaults: 4.2.0
      lodash.difference: 4.5.0
      lodash.flatten: 4.4.0
      lodash.isplainobject: 4.0.6
      lodash.union: 4.6.0
      normalize-path: 3.0.0
      readable-stream: 2.3.8

  archiver-utils@3.0.4:
    dependencies:
      glob: 7.2.3
      graceful-fs: 4.2.11
      lazystream: 1.0.1
      lodash.defaults: 4.2.0
      lodash.difference: 4.5.0
      lodash.flatten: 4.4.0
      lodash.isplainobject: 4.0.6
      lodash.union: 4.6.0
      normalize-path: 3.0.0
      readable-stream: 3.6.2

  archiver@5.3.2:
    dependencies:
      archiver-utils: 2.1.0
      async: 3.2.6
      buffer-crc32: 0.2.13
      readable-stream: 3.6.2
      readdir-glob: 1.1.3
      tar-stream: 2.2.0
      zip-stream: 4.1.1

  arg@5.0.2: {}

  argparse@2.0.1: {}

  aria-query@5.3.2: {}

  array-buffer-byte-length@1.0.1:
    dependencies:
      call-bind: 1.0.7
      is-array-buffer: 3.0.4

  array-differ@4.0.0: {}

  array-includes@3.1.8:
    dependencies:
      call-bind: 1.0.7
      define-properties: 1.2.1
      es-abstract: 1.23.5
      es-object-atoms: 1.0.0
      get-intrinsic: 1.2.4
      is-string: 1.0.7

  array-union@2.1.0: {}

  array-union@3.0.1: {}

  array.prototype.findlast@1.2.5:
    dependencies:
      call-bind: 1.0.7
      define-properties: 1.2.1
      es-abstract: 1.23.5
      es-errors: 1.3.0
      es-object-atoms: 1.0.0
      es-shim-unscopables: 1.0.2

  array.prototype.findlastindex@1.2.5:
    dependencies:
      call-bind: 1.0.7
      define-properties: 1.2.1
      es-abstract: 1.23.5
      es-errors: 1.3.0
      es-object-atoms: 1.0.0
      es-shim-unscopables: 1.0.2

  array.prototype.flat@1.3.2:
    dependencies:
      call-bind: 1.0.7
      define-properties: 1.2.1
      es-abstract: 1.23.5
      es-shim-unscopables: 1.0.2

  array.prototype.flatmap@1.3.2:
    dependencies:
      call-bind: 1.0.7
      define-properties: 1.2.1
      es-abstract: 1.23.5
      es-shim-unscopables: 1.0.2

  array.prototype.tosorted@1.1.4:
    dependencies:
      call-bind: 1.0.7
      define-properties: 1.2.1
      es-abstract: 1.23.5
      es-errors: 1.3.0
      es-shim-unscopables: 1.0.2

  arraybuffer.prototype.slice@1.0.3:
    dependencies:
      array-buffer-byte-length: 1.0.1
      call-bind: 1.0.7
      define-properties: 1.2.1
      es-abstract: 1.23.5
      es-errors: 1.3.0
      get-intrinsic: 1.2.4
      is-array-buffer: 3.0.4
      is-shared-array-buffer: 1.0.3

  assertion-error@1.1.0: {}

  ast-types-flow@0.0.8: {}

  async-lock@1.4.1: {}

  async@3.2.6: {}

  at-least-node@1.0.0: {}

  autoprefixer@10.4.20(postcss@8.4.49):
    dependencies:
      browserslist: 4.24.2
      caniuse-lite: 1.0.30001684
      fraction.js: 4.3.7
      normalize-range: 0.1.2
      picocolors: 1.1.1
      postcss: 8.4.49
      postcss-value-parser: 4.2.0

  available-typed-arrays@1.0.7:
    dependencies:
      possible-typed-array-names: 1.0.0

  axe-core@4.10.2: {}

  axobject-query@4.1.0: {}

  babel-plugin-react-compiler@19.0.0-beta-a7bf2bd-20241110:
    dependencies:
      '@babel/types': 7.26.0

  balanced-match@1.0.2: {}

  base64-js@1.5.1: {}

  bestzip@2.2.1:
    dependencies:
      archiver: 5.3.2
      async: 3.2.6
      glob: 7.2.3
      which: 2.0.2
      yargs: 16.2.0

  binary-extensions@2.3.0: {}

  bippy@0.0.19: {}

  bippy@0.0.21: {}

  bippy@0.2.7: {}

  bl@4.1.0:
    dependencies:
      buffer: 5.7.1
      inherits: 2.0.4
      readable-stream: 3.6.2

  bluebird@3.7.2: {}

  boolbase@1.0.0: {}

  boxen@7.1.1:
    dependencies:
      ansi-align: 3.0.1
      camelcase: 7.0.1
      chalk: 5.3.0
      cli-boxes: 3.0.0
      string-width: 5.1.2
      type-fest: 2.19.0
      widest-line: 4.0.1
      wrap-ansi: 8.1.0

  boxen@8.0.1:
    dependencies:
      ansi-align: 3.0.1
      camelcase: 8.0.0
      chalk: 5.3.0
      cli-boxes: 3.0.0
      string-width: 7.2.0
      type-fest: 4.30.0
      widest-line: 5.0.0
      wrap-ansi: 9.0.0

  brace-expansion@1.1.11:
    dependencies:
      balanced-match: 1.0.2
      concat-map: 0.0.1

  brace-expansion@2.0.1:
    dependencies:
      balanced-match: 1.0.2

  braces@3.0.3:
    dependencies:
      fill-range: 7.1.1

  browserslist@4.24.2:
    dependencies:
      caniuse-lite: 1.0.30001684
      electron-to-chromium: 1.5.67
      node-releases: 2.0.18
      update-browserslist-db: 1.1.1(browserslist@4.24.2)

  buffer-crc32@0.2.13: {}

  buffer-from@1.1.2: {}

  buffer@5.7.1:
    dependencies:
      base64-js: 1.5.1
      ieee754: 1.2.1

  builtin-modules@3.3.0: {}

  bundle-name@4.1.0:
    dependencies:
      run-applescript: 7.0.0

  bundle-require@5.0.0(esbuild@0.23.1):
    dependencies:
      esbuild: 0.23.1
      load-tsconfig: 0.2.5

  bunyan@1.8.15:
    optionalDependencies:
      dtrace-provider: 0.8.8
      moment: 2.30.1
      mv: 2.1.1
      safe-json-stringify: 1.2.0

  busboy@1.6.0:
    dependencies:
      streamsearch: 1.1.0

  cac@6.7.14: {}

  cacheable-lookup@7.0.0: {}

  cacheable-request@10.2.14:
    dependencies:
      '@types/http-cache-semantics': 4.0.4
      get-stream: 6.0.1
      http-cache-semantics: 4.1.1
      keyv: 4.5.4
      mimic-response: 4.0.0
      normalize-url: 8.0.1
      responselike: 3.0.0

  call-bind@1.0.7:
    dependencies:
      es-define-property: 1.0.0
      es-errors: 1.3.0
      function-bind: 1.1.2
      get-intrinsic: 1.2.4
      set-function-length: 1.2.2

  callsites@3.1.0: {}

  camelcase-css@2.0.1: {}

  camelcase@7.0.1: {}

  camelcase@8.0.0: {}

  caniuse-lite@1.0.30001684: {}

  chai@4.5.0:
    dependencies:
      assertion-error: 1.1.0
      check-error: 1.0.3
      deep-eql: 4.1.4
      get-func-name: 2.0.2
      loupe: 2.3.7
      pathval: 1.1.1
      type-detect: 4.1.0

  chalk@2.4.2:
    dependencies:
      ansi-styles: 3.2.1
      escape-string-regexp: 1.0.5
      supports-color: 5.5.0

  chalk@4.1.2:
    dependencies:
      ansi-styles: 4.3.0
      supports-color: 7.2.0

  chalk@5.3.0: {}

  charenc@0.0.2: {}

  check-error@1.0.3:
    dependencies:
      get-func-name: 2.0.2

  chokidar@3.6.0:
    dependencies:
      anymatch: 3.1.3
      braces: 3.0.3
      glob-parent: 5.1.2
      is-binary-path: 2.1.0
      is-glob: 4.0.3
      normalize-path: 3.0.0
      readdirp: 3.6.0
    optionalDependencies:
      fsevents: 2.3.3

  chrome-launcher@1.1.0:
    dependencies:
      '@types/node': 22.10.2
      escape-string-regexp: 4.0.0
      is-wsl: 2.2.0
      lighthouse-logger: 2.0.1
    transitivePeerDependencies:
      - supports-color

  ci-info@3.9.0: {}

  ci-info@4.1.0: {}

  clean-regexp@1.0.0:
    dependencies:
      escape-string-regexp: 1.0.5

  clean-stack@2.2.0: {}

  cli-boxes@3.0.0: {}

  client-only@0.0.1: {}

  cliui@7.0.4:
    dependencies:
      string-width: 4.2.3
      strip-ansi: 6.0.1
      wrap-ansi: 7.0.0

  clone@1.0.4:
    optional: true

  clsx@2.1.1: {}

  color-convert@1.9.3:
    dependencies:
      color-name: 1.1.3

  color-convert@2.0.1:
    dependencies:
      color-name: 1.1.4

  color-name@1.1.3: {}

  color-name@1.1.4: {}

  color-string@1.9.1:
    dependencies:
      color-name: 1.1.4
      simple-swizzle: 0.2.2
    optional: true

  color@4.2.3:
    dependencies:
      color-convert: 2.0.1
      color-string: 1.9.1
    optional: true

  commander@2.20.3: {}

  commander@2.9.0:
    dependencies:
      graceful-readlink: 1.0.1

  commander@4.1.1: {}

  commander@9.5.0: {}

  compress-commons@4.1.2:
    dependencies:
      buffer-crc32: 0.2.13
      crc32-stream: 4.0.3
      normalize-path: 3.0.0
      readable-stream: 3.6.2

  concat-map@0.0.1: {}

  concat-stream@1.6.2:
    dependencies:
      buffer-from: 1.1.2
      inherits: 2.0.4
      readable-stream: 2.3.8
      typedarray: 0.0.6

  confbox@0.1.8: {}

  config-chain@1.1.13:
    dependencies:
      ini: 1.3.8
      proto-list: 1.2.4

  configstore@6.0.0:
    dependencies:
      dot-prop: 6.0.1
      graceful-fs: 4.2.11
      unique-string: 3.0.0
      write-file-atomic: 3.0.3
      xdg-basedir: 5.1.0

  consola@3.2.3: {}

  convert-source-map@2.0.0: {}

  cookie@0.6.0: {}

  core-js-compat@3.39.0:
    dependencies:
      browserslist: 4.24.2

  core-util-is@1.0.3: {}

  crc-32@1.2.2: {}

  crc32-stream@4.0.3:
    dependencies:
      crc-32: 1.2.2
      readable-stream: 3.6.2

  cross-env@7.0.3:
    dependencies:
      cross-spawn: 7.0.6

  cross-spawn@6.0.6:
    dependencies:
      nice-try: 1.0.5
      path-key: 2.0.1
      semver: 5.7.2
      shebang-command: 1.2.0
      which: 1.3.1

  cross-spawn@7.0.6:
    dependencies:
      path-key: 3.1.1
      shebang-command: 2.0.0
      which: 2.0.2

  crypt@0.0.2: {}

  crypto-random-string@4.0.0:
    dependencies:
      type-fest: 1.4.0

  css-select@5.1.0:
    dependencies:
      boolbase: 1.0.0
      css-what: 6.1.0
      domhandler: 5.0.3
      domutils: 3.1.0
      nth-check: 2.1.1

  css-what@6.1.0: {}

  cssesc@3.0.0: {}

  cssom@0.5.0: {}

  csstype@3.1.3: {}

  damerau-levenshtein@1.0.8: {}

  data-view-buffer@1.0.1:
    dependencies:
      call-bind: 1.0.7
      es-errors: 1.3.0
      is-data-view: 1.0.1

  data-view-byte-length@1.0.1:
    dependencies:
      call-bind: 1.0.7
      es-errors: 1.3.0
      is-data-view: 1.0.1

  data-view-byte-offset@1.0.0:
    dependencies:
      call-bind: 1.0.7
      es-errors: 1.3.0
      is-data-view: 1.0.1

  debounce@1.2.1: {}

  debug@2.6.9:
    dependencies:
      ms: 2.0.0

  debug@3.2.7:
    dependencies:
      ms: 2.1.3

  debug@4.3.7:
    dependencies:
      ms: 2.1.3

  decompress-response@6.0.0:
    dependencies:
      mimic-response: 3.1.0

  deep-eql@4.1.4:
    dependencies:
      type-detect: 4.1.0

  deep-extend@0.6.0: {}

  deep-is@0.1.4: {}

  default-browser-id@5.0.0: {}

  default-browser@5.2.1:
    dependencies:
      bundle-name: 4.1.0
      default-browser-id: 5.0.0

  defaults@1.0.4:
    dependencies:
      clone: 1.0.4
    optional: true

  defer-to-connect@2.0.1: {}

  define-data-property@1.1.4:
    dependencies:
      es-define-property: 1.0.0
      es-errors: 1.3.0
      gopd: 1.1.0

  define-lazy-prop@3.0.0: {}

  define-properties@1.2.1:
    dependencies:
      define-data-property: 1.1.4
      has-property-descriptors: 1.0.2
      object-keys: 1.1.1

  detect-indent@7.0.1: {}

  detect-libc@2.0.3:
    optional: true

  detect-newline@4.0.1: {}

  didyoumean@1.2.2: {}

  diff-sequences@29.6.3: {}

  dir-glob@3.0.1:
    dependencies:
      path-type: 4.0.0

  dlv@1.1.3: {}

  doctrine@2.1.0:
    dependencies:
      esutils: 2.0.3

  doctrine@3.0.0:
    dependencies:
      esutils: 2.0.3

  dom-serializer@2.0.0:
    dependencies:
      domelementtype: 2.3.0
      domhandler: 5.0.3
      entities: 4.5.0

  domelementtype@2.3.0: {}

  domhandler@5.0.3:
    dependencies:
      domelementtype: 2.3.0

  domutils@3.1.0:
    dependencies:
      dom-serializer: 2.0.0
      domelementtype: 2.3.0
      domhandler: 5.0.3

  dot-prop@6.0.1:
    dependencies:
      is-obj: 2.0.0

  dtrace-provider@0.8.8:
    dependencies:
      nan: 2.22.0
    optional: true

  eastasianwidth@0.2.0: {}

  easy-table@1.2.0:
    dependencies:
      ansi-regex: 5.0.1
    optionalDependencies:
      wcwidth: 1.0.1

  electron-to-chromium@1.5.67: {}

  emoji-regex@10.4.0: {}

  emoji-regex@8.0.0: {}

  emoji-regex@9.2.2: {}

  end-of-stream@1.4.4:
    dependencies:
      once: 1.4.0

  enhanced-resolve@5.17.1:
    dependencies:
      graceful-fs: 4.2.11
      tapable: 2.2.1

  enhanced-resolve@5.18.0:
    dependencies:
      graceful-fs: 4.2.11
      tapable: 2.2.1

  entities@4.5.0: {}

  error-ex@1.3.2:
    dependencies:
      is-arrayish: 0.2.1

  error-stack-parser-es@0.1.5: {}

  es-abstract@1.23.5:
    dependencies:
      array-buffer-byte-length: 1.0.1
      arraybuffer.prototype.slice: 1.0.3
      available-typed-arrays: 1.0.7
      call-bind: 1.0.7
      data-view-buffer: 1.0.1
      data-view-byte-length: 1.0.1
      data-view-byte-offset: 1.0.0
      es-define-property: 1.0.0
      es-errors: 1.3.0
      es-object-atoms: 1.0.0
      es-set-tostringtag: 2.0.3
      es-to-primitive: 1.3.0
      function.prototype.name: 1.1.6
      get-intrinsic: 1.2.4
      get-symbol-description: 1.0.2
      globalthis: 1.0.4
      gopd: 1.1.0
      has-property-descriptors: 1.0.2
      has-proto: 1.1.0
      has-symbols: 1.0.3
      hasown: 2.0.2
      internal-slot: 1.0.7
      is-array-buffer: 3.0.4
      is-callable: 1.2.7
      is-data-view: 1.0.1
      is-negative-zero: 2.0.3
      is-regex: 1.2.0
      is-shared-array-buffer: 1.0.3
      is-string: 1.0.7
      is-typed-array: 1.1.13
      is-weakref: 1.0.2
      object-inspect: 1.13.3
      object-keys: 1.1.1
      object.assign: 4.1.5
      regexp.prototype.flags: 1.5.3
      safe-array-concat: 1.1.2
      safe-regex-test: 1.0.3
      string.prototype.trim: 1.2.9
      string.prototype.trimend: 1.0.8
      string.prototype.trimstart: 1.0.8
      typed-array-buffer: 1.0.2
      typed-array-byte-length: 1.0.1
      typed-array-byte-offset: 1.0.3
      typed-array-length: 1.0.7
      unbox-primitive: 1.0.2
      which-typed-array: 1.1.16

  es-define-property@1.0.0:
    dependencies:
      get-intrinsic: 1.2.4

  es-errors@1.3.0: {}

  es-iterator-helpers@1.2.0:
    dependencies:
      call-bind: 1.0.7
      define-properties: 1.2.1
      es-abstract: 1.23.5
      es-errors: 1.3.0
      es-set-tostringtag: 2.0.3
      function-bind: 1.1.2
      get-intrinsic: 1.2.4
      globalthis: 1.0.4
      gopd: 1.1.0
      has-property-descriptors: 1.0.2
      has-proto: 1.1.0
      has-symbols: 1.0.3
      internal-slot: 1.0.7
      iterator.prototype: 1.1.3
      safe-array-concat: 1.1.2

  es-module-lexer@1.5.4: {}

  es-object-atoms@1.0.0:
    dependencies:
      es-errors: 1.3.0

  es-set-tostringtag@2.0.3:
    dependencies:
      get-intrinsic: 1.2.4
      has-tostringtag: 1.0.2
      hasown: 2.0.2

  es-shim-unscopables@1.0.2:
    dependencies:
      hasown: 2.0.2

  es-to-primitive@1.3.0:
    dependencies:
      is-callable: 1.2.7
      is-date-object: 1.0.5
      is-symbol: 1.0.4

  es6-error@4.1.1: {}

  esbuild@0.18.20:
    optionalDependencies:
      '@esbuild/android-arm': 0.18.20
      '@esbuild/android-arm64': 0.18.20
      '@esbuild/android-x64': 0.18.20
      '@esbuild/darwin-arm64': 0.18.20
      '@esbuild/darwin-x64': 0.18.20
      '@esbuild/freebsd-arm64': 0.18.20
      '@esbuild/freebsd-x64': 0.18.20
      '@esbuild/linux-arm': 0.18.20
      '@esbuild/linux-arm64': 0.18.20
      '@esbuild/linux-ia32': 0.18.20
      '@esbuild/linux-loong64': 0.18.20
      '@esbuild/linux-mips64el': 0.18.20
      '@esbuild/linux-ppc64': 0.18.20
      '@esbuild/linux-riscv64': 0.18.20
      '@esbuild/linux-s390x': 0.18.20
      '@esbuild/linux-x64': 0.18.20
      '@esbuild/netbsd-x64': 0.18.20
      '@esbuild/openbsd-x64': 0.18.20
      '@esbuild/sunos-x64': 0.18.20
      '@esbuild/win32-arm64': 0.18.20
      '@esbuild/win32-ia32': 0.18.20
      '@esbuild/win32-x64': 0.18.20

  esbuild@0.21.5:
    optionalDependencies:
      '@esbuild/aix-ppc64': 0.21.5
      '@esbuild/android-arm': 0.21.5
      '@esbuild/android-arm64': 0.21.5
      '@esbuild/android-x64': 0.21.5
      '@esbuild/darwin-arm64': 0.21.5
      '@esbuild/darwin-x64': 0.21.5
      '@esbuild/freebsd-arm64': 0.21.5
      '@esbuild/freebsd-x64': 0.21.5
      '@esbuild/linux-arm': 0.21.5
      '@esbuild/linux-arm64': 0.21.5
      '@esbuild/linux-ia32': 0.21.5
      '@esbuild/linux-loong64': 0.21.5
      '@esbuild/linux-mips64el': 0.21.5
      '@esbuild/linux-ppc64': 0.21.5
      '@esbuild/linux-riscv64': 0.21.5
      '@esbuild/linux-s390x': 0.21.5
      '@esbuild/linux-x64': 0.21.5
      '@esbuild/netbsd-x64': 0.21.5
      '@esbuild/openbsd-x64': 0.21.5
      '@esbuild/sunos-x64': 0.21.5
      '@esbuild/win32-arm64': 0.21.5
      '@esbuild/win32-ia32': 0.21.5
      '@esbuild/win32-x64': 0.21.5

  esbuild@0.23.1:
    optionalDependencies:
      '@esbuild/aix-ppc64': 0.23.1
      '@esbuild/android-arm': 0.23.1
      '@esbuild/android-arm64': 0.23.1
      '@esbuild/android-x64': 0.23.1
      '@esbuild/darwin-arm64': 0.23.1
      '@esbuild/darwin-x64': 0.23.1
      '@esbuild/freebsd-arm64': 0.23.1
      '@esbuild/freebsd-x64': 0.23.1
      '@esbuild/linux-arm': 0.23.1
      '@esbuild/linux-arm64': 0.23.1
      '@esbuild/linux-ia32': 0.23.1
      '@esbuild/linux-loong64': 0.23.1
      '@esbuild/linux-mips64el': 0.23.1
      '@esbuild/linux-ppc64': 0.23.1
      '@esbuild/linux-riscv64': 0.23.1
      '@esbuild/linux-s390x': 0.23.1
      '@esbuild/linux-x64': 0.23.1
      '@esbuild/netbsd-x64': 0.23.1
      '@esbuild/openbsd-arm64': 0.23.1
      '@esbuild/openbsd-x64': 0.23.1
      '@esbuild/sunos-x64': 0.23.1
      '@esbuild/win32-arm64': 0.23.1
      '@esbuild/win32-ia32': 0.23.1
      '@esbuild/win32-x64': 0.23.1

  esbuild@0.24.0:
    optionalDependencies:
      '@esbuild/aix-ppc64': 0.24.0
      '@esbuild/android-arm': 0.24.0
      '@esbuild/android-arm64': 0.24.0
      '@esbuild/android-x64': 0.24.0
      '@esbuild/darwin-arm64': 0.24.0
      '@esbuild/darwin-x64': 0.24.0
      '@esbuild/freebsd-arm64': 0.24.0
      '@esbuild/freebsd-x64': 0.24.0
      '@esbuild/linux-arm': 0.24.0
      '@esbuild/linux-arm64': 0.24.0
      '@esbuild/linux-ia32': 0.24.0
      '@esbuild/linux-loong64': 0.24.0
      '@esbuild/linux-mips64el': 0.24.0
      '@esbuild/linux-ppc64': 0.24.0
      '@esbuild/linux-riscv64': 0.24.0
      '@esbuild/linux-s390x': 0.24.0
      '@esbuild/linux-x64': 0.24.0
      '@esbuild/netbsd-x64': 0.24.0
      '@esbuild/openbsd-arm64': 0.24.0
      '@esbuild/openbsd-x64': 0.24.0
      '@esbuild/sunos-x64': 0.24.0
      '@esbuild/win32-arm64': 0.24.0
      '@esbuild/win32-ia32': 0.24.0
      '@esbuild/win32-x64': 0.24.0

  esbuild@0.24.2:
    optionalDependencies:
      '@esbuild/aix-ppc64': 0.24.2
      '@esbuild/android-arm': 0.24.2
      '@esbuild/android-arm64': 0.24.2
      '@esbuild/android-x64': 0.24.2
      '@esbuild/darwin-arm64': 0.24.2
      '@esbuild/darwin-x64': 0.24.2
      '@esbuild/freebsd-arm64': 0.24.2
      '@esbuild/freebsd-x64': 0.24.2
      '@esbuild/linux-arm': 0.24.2
      '@esbuild/linux-arm64': 0.24.2
      '@esbuild/linux-ia32': 0.24.2
      '@esbuild/linux-loong64': 0.24.2
      '@esbuild/linux-mips64el': 0.24.2
      '@esbuild/linux-ppc64': 0.24.2
      '@esbuild/linux-riscv64': 0.24.2
      '@esbuild/linux-s390x': 0.24.2
      '@esbuild/linux-x64': 0.24.2
      '@esbuild/netbsd-arm64': 0.24.2
      '@esbuild/netbsd-x64': 0.24.2
      '@esbuild/openbsd-arm64': 0.24.2
      '@esbuild/openbsd-x64': 0.24.2
      '@esbuild/sunos-x64': 0.24.2
      '@esbuild/win32-arm64': 0.24.2
      '@esbuild/win32-ia32': 0.24.2
      '@esbuild/win32-x64': 0.24.2

  escalade@3.2.0: {}

  escape-goat@4.0.0: {}

  escape-string-regexp@1.0.5: {}

  escape-string-regexp@4.0.0: {}

  eslint-config-next@15.0.3(eslint@8.57.1)(typescript@5.7.3):
    dependencies:
      '@next/eslint-plugin-next': 15.0.3
      '@rushstack/eslint-patch': 1.10.4
      '@typescript-eslint/eslint-plugin': 6.0.0(@typescript-eslint/parser@6.0.0(eslint@8.57.1)(typescript@5.7.3))(eslint@8.57.1)(typescript@5.7.3)
      '@typescript-eslint/parser': 6.0.0(eslint@8.57.1)(typescript@5.7.3)
      eslint: 8.57.1
      eslint-import-resolver-node: 0.3.9
      eslint-import-resolver-typescript: 3.6.3(@typescript-eslint/parser@6.0.0(eslint@8.57.1)(typescript@5.7.3))(eslint-import-resolver-node@0.3.9)(eslint-plugin-import@2.31.0)(eslint@8.57.1)
      eslint-plugin-import: 2.31.0(@typescript-eslint/parser@6.0.0(eslint@8.57.1)(typescript@5.7.3))(eslint-import-resolver-typescript@3.6.3)(eslint@8.57.1)
      eslint-plugin-jsx-a11y: 6.10.2(eslint@8.57.1)
      eslint-plugin-react: 7.37.2(eslint@8.57.1)
      eslint-plugin-react-hooks: 5.0.0(eslint@8.57.1)
    optionalDependencies:
      typescript: 5.7.3
    transitivePeerDependencies:
      - eslint-import-resolver-webpack
      - eslint-plugin-import-x
      - supports-color

  eslint-config-prettier@9.1.0(eslint@8.57.1):
    dependencies:
      eslint: 8.57.1

  eslint-import-resolver-alias@1.1.2(eslint-plugin-import@2.31.0):
    dependencies:
      eslint-plugin-import: 2.31.0(@typescript-eslint/parser@7.18.0(eslint@8.57.1)(typescript@5.7.3))(eslint-import-resolver-typescript@3.7.0)(eslint@8.57.1)

  eslint-import-resolver-node@0.3.9:
    dependencies:
      debug: 3.2.7
      is-core-module: 2.15.1
      resolve: 1.22.8
    transitivePeerDependencies:
      - supports-color

  eslint-import-resolver-typescript@3.6.3(@typescript-eslint/parser@6.0.0(eslint@8.57.1)(typescript@5.7.3))(eslint-import-resolver-node@0.3.9)(eslint-plugin-import@2.31.0)(eslint@8.57.1):
    dependencies:
      '@nolyfill/is-core-module': 1.0.39
      debug: 4.3.7
      enhanced-resolve: 5.17.1
      eslint: 8.57.1
      eslint-module-utils: 2.12.0(@typescript-eslint/parser@6.0.0(eslint@8.57.1)(typescript@5.7.3))(eslint-import-resolver-node@0.3.9)(eslint-import-resolver-typescript@3.6.3)(eslint@8.57.1)
      fast-glob: 3.3.2
      get-tsconfig: 4.8.1
      is-bun-module: 1.3.0
      is-glob: 4.0.3
    optionalDependencies:
      eslint-plugin-import: 2.31.0(@typescript-eslint/parser@6.0.0(eslint@8.57.1)(typescript@5.7.3))(eslint-import-resolver-typescript@3.6.3)(eslint@8.57.1)
    transitivePeerDependencies:
      - '@typescript-eslint/parser'
      - eslint-import-resolver-node
      - eslint-import-resolver-webpack
      - supports-color

  eslint-import-resolver-typescript@3.7.0(eslint-plugin-import@2.31.0)(eslint@8.57.1):
    dependencies:
      '@nolyfill/is-core-module': 1.0.39
      debug: 4.3.7
      enhanced-resolve: 5.17.1
      eslint: 8.57.1
      fast-glob: 3.3.2
      get-tsconfig: 4.8.1
      is-bun-module: 1.3.0
      is-glob: 4.0.3
      stable-hash: 0.0.4
    optionalDependencies:
      eslint-plugin-import: 2.31.0(@typescript-eslint/parser@7.18.0(eslint@8.57.1)(typescript@5.7.3))(eslint-import-resolver-typescript@3.7.0)(eslint@8.57.1)
    transitivePeerDependencies:
      - supports-color

  eslint-module-utils@2.12.0(@typescript-eslint/parser@6.0.0(eslint@8.57.1)(typescript@5.7.3))(eslint-import-resolver-node@0.3.9)(eslint-import-resolver-typescript@3.6.3)(eslint@8.57.1):
    dependencies:
      debug: 3.2.7
    optionalDependencies:
      '@typescript-eslint/parser': 6.0.0(eslint@8.57.1)(typescript@5.7.3)
      eslint: 8.57.1
      eslint-import-resolver-node: 0.3.9
      eslint-import-resolver-typescript: 3.6.3(@typescript-eslint/parser@6.0.0(eslint@8.57.1)(typescript@5.7.3))(eslint-import-resolver-node@0.3.9)(eslint-plugin-import@2.31.0)(eslint@8.57.1)
    transitivePeerDependencies:
      - supports-color

  eslint-module-utils@2.12.0(@typescript-eslint/parser@7.18.0(eslint@8.57.1)(typescript@5.7.3))(eslint-import-resolver-node@0.3.9)(eslint-import-resolver-typescript@3.7.0)(eslint@8.57.1):
    dependencies:
      debug: 3.2.7
    optionalDependencies:
      '@typescript-eslint/parser': 7.18.0(eslint@8.57.1)(typescript@5.7.3)
      eslint: 8.57.1
      eslint-import-resolver-node: 0.3.9
      eslint-import-resolver-typescript: 3.7.0(eslint-plugin-import@2.31.0)(eslint@8.57.1)
    transitivePeerDependencies:
      - supports-color

  eslint-plugin-eslint-comments@3.2.0(eslint@8.57.1):
    dependencies:
      escape-string-regexp: 1.0.5
      eslint: 8.57.1
      ignore: 5.3.2

  eslint-plugin-import@2.31.0(@typescript-eslint/parser@6.0.0(eslint@8.57.1)(typescript@5.7.3))(eslint-import-resolver-typescript@3.6.3)(eslint@8.57.1):
    dependencies:
      '@rtsao/scc': 1.1.0
      array-includes: 3.1.8
      array.prototype.findlastindex: 1.2.5
      array.prototype.flat: 1.3.2
      array.prototype.flatmap: 1.3.2
      debug: 3.2.7
      doctrine: 2.1.0
      eslint: 8.57.1
      eslint-import-resolver-node: 0.3.9
      eslint-module-utils: 2.12.0(@typescript-eslint/parser@6.0.0(eslint@8.57.1)(typescript@5.7.3))(eslint-import-resolver-node@0.3.9)(eslint-import-resolver-typescript@3.6.3)(eslint@8.57.1)
      hasown: 2.0.2
      is-core-module: 2.15.1
      is-glob: 4.0.3
      minimatch: 3.1.2
      object.fromentries: 2.0.8
      object.groupby: 1.0.3
      object.values: 1.2.0
      semver: 6.3.1
      string.prototype.trimend: 1.0.8
      tsconfig-paths: 3.15.0
    optionalDependencies:
      '@typescript-eslint/parser': 6.0.0(eslint@8.57.1)(typescript@5.7.3)
    transitivePeerDependencies:
      - eslint-import-resolver-typescript
      - eslint-import-resolver-webpack
      - supports-color

  eslint-plugin-import@2.31.0(@typescript-eslint/parser@7.18.0(eslint@8.57.1)(typescript@5.7.3))(eslint-import-resolver-typescript@3.7.0)(eslint@8.57.1):
    dependencies:
      '@rtsao/scc': 1.1.0
      array-includes: 3.1.8
      array.prototype.findlastindex: 1.2.5
      array.prototype.flat: 1.3.2
      array.prototype.flatmap: 1.3.2
      debug: 3.2.7
      doctrine: 2.1.0
      eslint: 8.57.1
      eslint-import-resolver-node: 0.3.9
      eslint-module-utils: 2.12.0(@typescript-eslint/parser@7.18.0(eslint@8.57.1)(typescript@5.7.3))(eslint-import-resolver-node@0.3.9)(eslint-import-resolver-typescript@3.7.0)(eslint@8.57.1)
      hasown: 2.0.2
      is-core-module: 2.15.1
      is-glob: 4.0.3
      minimatch: 3.1.2
      object.fromentries: 2.0.8
      object.groupby: 1.0.3
      object.values: 1.2.0
      semver: 6.3.1
      string.prototype.trimend: 1.0.8
      tsconfig-paths: 3.15.0
    optionalDependencies:
      '@typescript-eslint/parser': 7.18.0(eslint@8.57.1)(typescript@5.7.3)
    transitivePeerDependencies:
      - eslint-import-resolver-typescript
      - eslint-import-resolver-webpack
      - supports-color

  eslint-plugin-jest@27.9.0(@typescript-eslint/eslint-plugin@7.18.0(@typescript-eslint/parser@7.18.0(eslint@8.57.1)(typescript@5.7.3))(eslint@8.57.1)(typescript@5.7.3))(eslint@8.57.1)(typescript@5.7.3):
    dependencies:
      '@typescript-eslint/utils': 5.62.0(eslint@8.57.1)(typescript@5.7.3)
      eslint: 8.57.1
    optionalDependencies:
      '@typescript-eslint/eslint-plugin': 7.18.0(@typescript-eslint/parser@7.18.0(eslint@8.57.1)(typescript@5.7.3))(eslint@8.57.1)(typescript@5.7.3)
    transitivePeerDependencies:
      - supports-color
      - typescript

  eslint-plugin-jsx-a11y@6.10.2(eslint@8.57.1):
    dependencies:
      aria-query: 5.3.2
      array-includes: 3.1.8
      array.prototype.flatmap: 1.3.2
      ast-types-flow: 0.0.8
      axe-core: 4.10.2
      axobject-query: 4.1.0
      damerau-levenshtein: 1.0.8
      emoji-regex: 9.2.2
      eslint: 8.57.1
      hasown: 2.0.2
      jsx-ast-utils: 3.3.5
      language-tags: 1.0.9
      minimatch: 3.1.2
      object.fromentries: 2.0.8
      safe-regex-test: 1.0.3
      string.prototype.includes: 2.0.1

  eslint-plugin-playwright@1.8.3(eslint-plugin-jest@27.9.0(@typescript-eslint/eslint-plugin@7.18.0(@typescript-eslint/parser@7.18.0(eslint@8.57.1)(typescript@5.7.3))(eslint@8.57.1)(typescript@5.7.3))(eslint@8.57.1)(typescript@5.7.3))(eslint@8.57.1):
    dependencies:
      eslint: 8.57.1
      globals: 13.24.0
    optionalDependencies:
      eslint-plugin-jest: 27.9.0(@typescript-eslint/eslint-plugin@7.18.0(@typescript-eslint/parser@7.18.0(eslint@8.57.1)(typescript@5.7.3))(eslint@8.57.1)(typescript@5.7.3))(eslint@8.57.1)(typescript@5.7.3)

  eslint-plugin-react-hooks@4.6.2(eslint@8.57.1):
    dependencies:
      eslint: 8.57.1

  eslint-plugin-react-hooks@5.0.0(eslint@8.57.1):
    dependencies:
      eslint: 8.57.1

  eslint-plugin-react@7.37.2(eslint@8.57.1):
    dependencies:
      array-includes: 3.1.8
      array.prototype.findlast: 1.2.5
      array.prototype.flatmap: 1.3.2
      array.prototype.tosorted: 1.1.4
      doctrine: 2.1.0
      es-iterator-helpers: 1.2.0
      eslint: 8.57.1
      estraverse: 5.3.0
      hasown: 2.0.2
      jsx-ast-utils: 3.3.5
      minimatch: 3.1.2
      object.entries: 1.1.8
      object.fromentries: 2.0.8
      object.values: 1.2.0
      prop-types: 15.8.1
      resolve: 2.0.0-next.5
      semver: 6.3.1
      string.prototype.matchall: 4.0.11
      string.prototype.repeat: 1.0.0

  eslint-plugin-testing-library@6.5.0(eslint@8.57.1)(typescript@5.7.3):
    dependencies:
      '@typescript-eslint/utils': 5.62.0(eslint@8.57.1)(typescript@5.7.3)
      eslint: 8.57.1
    transitivePeerDependencies:
      - supports-color
      - typescript

  eslint-plugin-tsdoc@0.2.17:
    dependencies:
      '@microsoft/tsdoc': 0.14.2
      '@microsoft/tsdoc-config': 0.16.2

  eslint-plugin-unicorn@51.0.1(eslint@8.57.1):
    dependencies:
      '@babel/helper-validator-identifier': 7.25.9
      '@eslint-community/eslint-utils': 4.4.1(eslint@8.57.1)
      '@eslint/eslintrc': 2.1.4
      ci-info: 4.1.0
      clean-regexp: 1.0.0
      core-js-compat: 3.39.0
      eslint: 8.57.1
      esquery: 1.6.0
      indent-string: 4.0.0
      is-builtin-module: 3.2.1
      jsesc: 3.0.2
      pluralize: 8.0.0
      read-pkg-up: 7.0.1
      regexp-tree: 0.1.27
      regjsparser: 0.10.0
      semver: 7.6.3
      strip-indent: 3.0.0
    transitivePeerDependencies:
      - supports-color

<<<<<<< HEAD
  eslint-plugin-vitest@0.3.26(@typescript-eslint/eslint-plugin@7.18.0(@typescript-eslint/parser@7.18.0(eslint@8.57.1)(typescript@5.7.3))(eslint@8.57.1)(typescript@5.7.3))(eslint@8.57.1)(typescript@5.7.3)(vitest@1.0.0(@types/node@22.10.2)(terser@5.36.0)):
=======
  eslint-plugin-vitest@0.3.26(@typescript-eslint/eslint-plugin@7.18.0(@typescript-eslint/parser@7.18.0(eslint@8.57.1)(typescript@5.7.3))(eslint@8.57.1)(typescript@5.7.3))(eslint@8.57.1)(typescript@5.7.3)(vitest@1.0.0(@types/node@20.17.10)(terser@5.36.0)):
    dependencies:
      '@typescript-eslint/utils': 7.18.0(eslint@8.57.1)(typescript@5.7.3)
      eslint: 8.57.1
    optionalDependencies:
      '@typescript-eslint/eslint-plugin': 7.18.0(@typescript-eslint/parser@7.18.0(eslint@8.57.1)(typescript@5.7.3))(eslint@8.57.1)(typescript@5.7.3)
      vitest: 1.0.0(@types/node@20.17.10)(terser@5.36.0)
    transitivePeerDependencies:
      - supports-color
      - typescript

  eslint-plugin-vitest@0.3.26(@typescript-eslint/eslint-plugin@7.18.0(@typescript-eslint/parser@7.18.0(eslint@8.57.1)(typescript@5.7.3))(eslint@8.57.1)(typescript@5.7.3))(eslint@8.57.1)(typescript@5.7.3)(vitest@1.0.0(@types/node@22.10.2)):
>>>>>>> 8a3265aa
    dependencies:
      '@typescript-eslint/utils': 7.18.0(eslint@8.57.1)(typescript@5.7.3)
      eslint: 8.57.1
    optionalDependencies:
      '@typescript-eslint/eslint-plugin': 7.18.0(@typescript-eslint/parser@7.18.0(eslint@8.57.1)(typescript@5.7.3))(eslint@8.57.1)(typescript@5.7.3)
      vitest: 1.0.0(@types/node@22.10.2)(terser@5.36.0)
    transitivePeerDependencies:
      - supports-color
      - typescript

  eslint-scope@5.1.1:
    dependencies:
      esrecurse: 4.3.0
      estraverse: 4.3.0

  eslint-scope@7.2.2:
    dependencies:
      esrecurse: 4.3.0
      estraverse: 5.3.0

  eslint-visitor-keys@2.1.0: {}

  eslint-visitor-keys@3.4.3: {}

  eslint@8.57.1:
    dependencies:
      '@eslint-community/eslint-utils': 4.4.1(eslint@8.57.1)
      '@eslint-community/regexpp': 4.12.1
      '@eslint/eslintrc': 2.1.4
      '@eslint/js': 8.57.1
      '@humanwhocodes/config-array': 0.13.0
      '@humanwhocodes/module-importer': 1.0.1
      '@nodelib/fs.walk': 1.2.8
      '@ungap/structured-clone': 1.2.0
      ajv: 6.12.6
      chalk: 4.1.2
      cross-spawn: 7.0.6
      debug: 4.3.7
      doctrine: 3.0.0
      escape-string-regexp: 4.0.0
      eslint-scope: 7.2.2
      eslint-visitor-keys: 3.4.3
      espree: 9.6.1
      esquery: 1.6.0
      esutils: 2.0.3
      fast-deep-equal: 3.1.3
      file-entry-cache: 6.0.1
      find-up: 5.0.0
      glob-parent: 6.0.2
      globals: 13.24.0
      graphemer: 1.4.0
      ignore: 5.3.2
      imurmurhash: 0.1.4
      is-glob: 4.0.3
      is-path-inside: 3.0.3
      js-yaml: 4.1.0
      json-stable-stringify-without-jsonify: 1.0.1
      levn: 0.4.1
      lodash.merge: 4.6.2
      minimatch: 3.1.2
      natural-compare: 1.4.0
      optionator: 0.9.4
      strip-ansi: 6.0.1
      text-table: 0.2.0
    transitivePeerDependencies:
      - supports-color

  espree@9.6.1:
    dependencies:
      acorn: 8.14.0
      acorn-jsx: 5.3.2(acorn@8.14.0)
      eslint-visitor-keys: 3.4.3

  esquery@1.6.0:
    dependencies:
      estraverse: 5.3.0

  esrecurse@4.3.0:
    dependencies:
      estraverse: 5.3.0

  estraverse@4.3.0: {}

  estraverse@5.3.0: {}

  estree-walker@2.0.2: {}

  estree-walker@3.0.3:
    dependencies:
      '@types/estree': 1.0.6

  esutils@2.0.3: {}

  execa@5.1.1:
    dependencies:
      cross-spawn: 7.0.6
      get-stream: 6.0.1
      human-signals: 2.1.0
      is-stream: 2.0.1
      merge-stream: 2.0.0
      npm-run-path: 4.0.1
      onetime: 5.1.2
      signal-exit: 3.0.7
      strip-final-newline: 2.0.0

  execa@8.0.1:
    dependencies:
      cross-spawn: 7.0.6
      get-stream: 8.0.1
      human-signals: 5.0.0
      is-stream: 3.0.0
      merge-stream: 2.0.0
      npm-run-path: 5.3.0
      onetime: 6.0.0
      signal-exit: 4.1.0
      strip-final-newline: 3.0.0

  fast-deep-equal@3.1.3: {}

  fast-glob@3.3.1:
    dependencies:
      '@nodelib/fs.stat': 2.0.5
      '@nodelib/fs.walk': 1.2.8
      glob-parent: 5.1.2
      merge2: 1.4.1
      micromatch: 4.0.8

  fast-glob@3.3.2:
    dependencies:
      '@nodelib/fs.stat': 2.0.5
      '@nodelib/fs.walk': 1.2.8
      glob-parent: 5.1.2
      merge2: 1.4.1
      micromatch: 4.0.8

  fast-glob@3.3.3:
    dependencies:
      '@nodelib/fs.stat': 2.0.5
      '@nodelib/fs.walk': 1.2.8
      glob-parent: 5.1.2
      merge2: 1.4.1
      micromatch: 4.0.8

  fast-json-stable-stringify@2.1.0: {}

  fast-levenshtein@2.0.6: {}

  fast-uri@3.0.3: {}

  fastq@1.17.1:
    dependencies:
      reusify: 1.0.4

  fdir@6.4.2(picomatch@4.0.2):
    optionalDependencies:
      picomatch: 4.0.2

  file-entry-cache@6.0.1:
    dependencies:
      flat-cache: 3.2.0

  fill-range@7.1.1:
    dependencies:
      to-regex-range: 5.0.1

  find-up@4.1.0:
    dependencies:
      locate-path: 5.0.0
      path-exists: 4.0.0

  find-up@5.0.0:
    dependencies:
      locate-path: 6.0.0
      path-exists: 4.0.0

  firefox-profile@4.6.0:
    dependencies:
      adm-zip: 0.5.16
      fs-extra: 9.0.1
      ini: 2.0.0
      minimist: 1.2.8
      xml2js: 0.5.0

  flat-cache@3.2.0:
    dependencies:
      flatted: 3.3.2
      keyv: 4.5.4
      rimraf: 3.0.2

  flatted@3.3.2: {}

  for-each@0.3.3:
    dependencies:
      is-callable: 1.2.7

  foreground-child@3.3.0:
    dependencies:
      cross-spawn: 7.0.6
      signal-exit: 4.1.0

  form-data-encoder@2.1.4: {}

  fraction.js@4.3.7: {}

  fs-constants@1.0.0: {}

  fs-extra@10.1.0:
    dependencies:
      graceful-fs: 4.2.11
      jsonfile: 6.1.0
      universalify: 2.0.1

  fs-extra@11.2.0:
    dependencies:
      graceful-fs: 4.2.11
      jsonfile: 6.1.0
      universalify: 2.0.1

  fs-extra@9.0.1:
    dependencies:
      at-least-node: 1.0.0
      graceful-fs: 4.2.11
      jsonfile: 6.1.0
      universalify: 1.0.0

  fs.realpath@1.0.0: {}

  fsevents@2.3.2:
    optional: true

  fsevents@2.3.3:
    optional: true

  function-bind@1.1.2: {}

  function.prototype.name@1.1.6:
    dependencies:
      call-bind: 1.0.7
      define-properties: 1.2.1
      es-abstract: 1.23.5
      functions-have-names: 1.2.3

  functions-have-names@1.2.3: {}

  fx-runner@1.4.0:
    dependencies:
      commander: 2.9.0
      shell-quote: 1.7.3
      spawn-sync: 1.0.15
      when: 3.7.7
      which: 1.2.4
      winreg: 0.0.12

  gensync@1.0.0-beta.2: {}

  get-caller-file@2.0.5: {}

  get-east-asian-width@1.3.0: {}

  get-func-name@2.0.2: {}

  get-intrinsic@1.2.4:
    dependencies:
      es-errors: 1.3.0
      function-bind: 1.1.2
      has-proto: 1.1.0
      has-symbols: 1.0.3
      hasown: 2.0.2

  get-stdin@9.0.0: {}

  get-stream@6.0.1: {}

  get-stream@8.0.1: {}

  get-symbol-description@1.0.2:
    dependencies:
      call-bind: 1.0.7
      es-errors: 1.3.0
      get-intrinsic: 1.2.4

  get-tsconfig@4.8.1:
    dependencies:
      resolve-pkg-maps: 1.0.0

  git-hooks-list@3.1.0: {}

  glob-parent@5.1.2:
    dependencies:
      is-glob: 4.0.3

  glob-parent@6.0.2:
    dependencies:
      is-glob: 4.0.3

  glob-to-regexp@0.4.1: {}

  glob@10.4.5:
    dependencies:
      foreground-child: 3.3.0
      jackspeak: 3.4.3
      minimatch: 9.0.5
      minipass: 7.1.2
      package-json-from-dist: 1.0.1
      path-scurry: 1.11.1

  glob@6.0.4:
    dependencies:
      inflight: 1.0.6
      inherits: 2.0.4
      minimatch: 3.1.2
      once: 1.4.0
      path-is-absolute: 1.0.1
    optional: true

  glob@7.2.3:
    dependencies:
      fs.realpath: 1.0.0
      inflight: 1.0.6
      inherits: 2.0.4
      minimatch: 3.1.2
      once: 1.4.0
      path-is-absolute: 1.0.1

  glob@8.1.0:
    dependencies:
      fs.realpath: 1.0.0
      inflight: 1.0.6
      inherits: 2.0.4
      minimatch: 5.1.6
      once: 1.4.0

  global-dirs@3.0.1:
    dependencies:
      ini: 2.0.0

  globals@11.12.0: {}

  globals@13.24.0:
    dependencies:
      type-fest: 0.20.2

  globalthis@1.0.4:
    dependencies:
      define-properties: 1.2.1
      gopd: 1.1.0

  globby@11.1.0:
    dependencies:
      array-union: 2.1.0
      dir-glob: 3.0.1
      fast-glob: 3.3.2
      ignore: 5.3.2
      merge2: 1.4.1
      slash: 3.0.0

  globrex@0.1.2: {}

  gopd@1.1.0:
    dependencies:
      get-intrinsic: 1.2.4

  got@12.6.1:
    dependencies:
      '@sindresorhus/is': 5.6.0
      '@szmarczak/http-timer': 5.0.1
      cacheable-lookup: 7.0.0
      cacheable-request: 10.2.14
      decompress-response: 6.0.0
      form-data-encoder: 2.1.4
      get-stream: 6.0.1
      http2-wrapper: 2.2.1
      lowercase-keys: 3.0.0
      p-cancelable: 3.0.0
      responselike: 3.0.0

  graceful-fs@4.2.10: {}

  graceful-fs@4.2.11: {}

  graceful-readlink@1.0.1: {}

  grapheme-splitter@1.0.4: {}

  graphemer@1.4.0: {}

  growly@1.3.0: {}

  has-bigints@1.0.2: {}

  has-flag@3.0.0: {}

  has-flag@4.0.0: {}

  has-property-descriptors@1.0.2:
    dependencies:
      es-define-property: 1.0.0

  has-proto@1.1.0:
    dependencies:
      call-bind: 1.0.7

  has-symbols@1.0.3: {}

  has-tostringtag@1.0.2:
    dependencies:
      has-symbols: 1.0.3

  has-yarn@3.0.0: {}

  hasown@2.0.2:
    dependencies:
      function-bind: 1.1.2

  history@4.10.1:
    dependencies:
      '@babel/runtime': 7.24.7
      loose-envify: 1.4.0
      resolve-pathname: 3.0.0
      tiny-invariant: 1.3.3
      tiny-warning: 1.0.3
      value-equal: 1.0.1

  hoist-non-react-statics@3.3.2:
    dependencies:
      react-is: 16.13.1

  hosted-git-info@2.8.9: {}

  html-escaper@3.0.3: {}

  htmlparser2@8.0.2:
    dependencies:
      domelementtype: 2.3.0
      domhandler: 5.0.3
      domutils: 3.1.0
      entities: 4.5.0

  http-cache-semantics@4.1.1: {}

  http2-wrapper@2.2.1:
    dependencies:
      quick-lru: 5.1.1
      resolve-alpn: 1.2.1

  human-signals@2.1.0: {}

  human-signals@5.0.0: {}

  ieee754@1.2.1: {}

  ignore-walk@5.0.1:
    dependencies:
      minimatch: 5.1.6

  ignore@5.3.2: {}

  immediate@3.0.6: {}

  import-fresh@3.3.0:
    dependencies:
      parent-module: 1.0.1
      resolve-from: 4.0.0

  import-lazy@4.0.0: {}

  imurmurhash@0.1.4: {}

  indent-string@4.0.0: {}

  inflight@1.0.6:
    dependencies:
      once: 1.4.0
      wrappy: 1.0.2

  inherits@2.0.4: {}

  ini@1.3.8: {}

  ini@2.0.0: {}

  internal-slot@1.0.7:
    dependencies:
      es-errors: 1.3.0
      hasown: 2.0.2
      side-channel: 1.0.6

  is-absolute@0.1.7:
    dependencies:
      is-relative: 0.1.3

  is-array-buffer@3.0.4:
    dependencies:
      call-bind: 1.0.7
      get-intrinsic: 1.2.4

  is-arrayish@0.2.1: {}

  is-arrayish@0.3.2:
    optional: true

  is-async-function@2.0.0:
    dependencies:
      has-tostringtag: 1.0.2

  is-bigint@1.0.4:
    dependencies:
      has-bigints: 1.0.2

  is-binary-path@2.1.0:
    dependencies:
      binary-extensions: 2.3.0

  is-boolean-object@1.1.2:
    dependencies:
      call-bind: 1.0.7
      has-tostringtag: 1.0.2

  is-buffer@1.1.6: {}

  is-builtin-module@3.2.1:
    dependencies:
      builtin-modules: 3.3.0

  is-bun-module@1.3.0:
    dependencies:
      semver: 7.6.3

  is-callable@1.2.7: {}

  is-ci@3.0.1:
    dependencies:
      ci-info: 3.9.0

  is-core-module@2.15.1:
    dependencies:
      hasown: 2.0.2

  is-data-view@1.0.1:
    dependencies:
      is-typed-array: 1.1.13

  is-date-object@1.0.5:
    dependencies:
      has-tostringtag: 1.0.2

  is-docker@2.2.1: {}

  is-docker@3.0.0: {}

  is-extglob@2.1.1: {}

  is-finalizationregistry@1.1.0:
    dependencies:
      call-bind: 1.0.7

  is-fullwidth-code-point@3.0.0: {}

  is-generator-function@1.0.10:
    dependencies:
      has-tostringtag: 1.0.2

  is-glob@4.0.3:
    dependencies:
      is-extglob: 2.1.1

  is-inside-container@1.0.0:
    dependencies:
      is-docker: 3.0.0

  is-installed-globally@0.4.0:
    dependencies:
      global-dirs: 3.0.1
      is-path-inside: 3.0.3

  is-map@2.0.3: {}

  is-negative-zero@2.0.3: {}

  is-npm@6.0.0: {}

  is-number-object@1.0.7:
    dependencies:
      has-tostringtag: 1.0.2

  is-number@7.0.0: {}

  is-obj@2.0.0: {}

  is-path-inside@3.0.3: {}

  is-plain-obj@4.1.0: {}

  is-plain-object@2.0.4:
    dependencies:
      isobject: 3.0.1

  is-primitive@3.0.1: {}

  is-regex@1.2.0:
    dependencies:
      call-bind: 1.0.7
      gopd: 1.1.0
      has-tostringtag: 1.0.2
      hasown: 2.0.2

  is-relative@0.1.3: {}

  is-set@2.0.3: {}

  is-shared-array-buffer@1.0.3:
    dependencies:
      call-bind: 1.0.7

  is-stream@2.0.1: {}

  is-stream@3.0.0: {}

  is-string@1.0.7:
    dependencies:
      has-tostringtag: 1.0.2

  is-symbol@1.0.4:
    dependencies:
      has-symbols: 1.0.3

  is-typed-array@1.1.13:
    dependencies:
      which-typed-array: 1.1.16

  is-typedarray@1.0.0: {}

  is-weakmap@2.0.2: {}

  is-weakref@1.0.2:
    dependencies:
      call-bind: 1.0.7

  is-weakset@2.0.3:
    dependencies:
      call-bind: 1.0.7
      get-intrinsic: 1.2.4

  is-wsl@2.2.0:
    dependencies:
      is-docker: 2.2.1

  is-wsl@3.1.0:
    dependencies:
      is-inside-container: 1.0.0

  is-yarn-global@0.4.1: {}

  isarray@0.0.1: {}

  isarray@1.0.0: {}

  isarray@2.0.5: {}

  isexe@1.1.2: {}

  isexe@2.0.0: {}

  isobject@3.0.1: {}

  iterator.prototype@1.1.3:
    dependencies:
      define-properties: 1.2.1
      get-intrinsic: 1.2.4
      has-symbols: 1.0.3
      reflect.getprototypeof: 1.0.7
      set-function-name: 2.0.2

  jackspeak@3.4.3:
    dependencies:
      '@isaacs/cliui': 8.0.2
    optionalDependencies:
      '@pkgjs/parseargs': 0.11.0

  jiti@1.21.6: {}

  jiti@2.4.2: {}

  jju@1.4.0: {}

  joycon@3.1.1: {}

  js-tokens@4.0.0: {}

  js-yaml@4.1.0:
    dependencies:
      argparse: 2.0.1

  jsesc@0.5.0: {}

  jsesc@3.0.2: {}

  json-buffer@3.0.1: {}

  json-parse-better-errors@1.0.2: {}

  json-parse-even-better-errors@2.3.1: {}

  json-parse-even-better-errors@3.0.2: {}

  json-schema-traverse@0.4.1: {}

  json-schema-traverse@1.0.0: {}

  json-stable-stringify-without-jsonify@1.0.1: {}

  json5@1.0.2:
    dependencies:
      minimist: 1.2.8

  json5@2.2.3: {}

  jsonfile@6.1.0:
    dependencies:
      universalify: 2.0.1
    optionalDependencies:
      graceful-fs: 4.2.11

  jsx-ast-utils@3.3.5:
    dependencies:
      array-includes: 3.1.8
      array.prototype.flat: 1.3.2
      object.assign: 4.1.5
      object.values: 1.2.0

  jszip@3.10.1:
    dependencies:
      lie: 3.3.0
      pako: 1.0.11
      readable-stream: 2.3.8
      setimmediate: 1.0.5

  keyv@4.5.4:
    dependencies:
      json-buffer: 3.0.1

  kleur@4.1.5: {}

  knip@5.42.2(@types/node@20.17.10)(typescript@5.7.3):
    dependencies:
      '@nodelib/fs.walk': 3.0.1
      '@snyk/github-codeowners': 1.1.0
      '@types/node': 20.17.10
      easy-table: 1.2.0
      enhanced-resolve: 5.18.0
      fast-glob: 3.3.3
      jiti: 2.4.2
      js-yaml: 4.1.0
      minimist: 1.2.8
      picocolors: 1.1.1
      picomatch: 4.0.2
      pretty-ms: 9.2.0
      smol-toml: 1.3.1
      strip-json-comments: 5.0.1
      summary: 2.1.0
      typescript: 5.7.3
      zod: 3.23.8
      zod-validation-error: 3.4.0(zod@3.23.8)

  language-subtag-registry@0.3.23: {}

  language-tags@1.0.9:
    dependencies:
      language-subtag-registry: 0.3.23

  latest-version@7.0.0:
    dependencies:
      package-json: 8.1.1

  lazystream@1.0.1:
    dependencies:
      readable-stream: 2.3.8

  levn@0.4.1:
    dependencies:
      prelude-ls: 1.2.1
      type-check: 0.4.0

  lie@3.3.0:
    dependencies:
      immediate: 3.0.6

  lighthouse-logger@2.0.1:
    dependencies:
      debug: 2.6.9
      marky: 1.2.5
    transitivePeerDependencies:
      - supports-color

  lilconfig@3.1.3: {}

  lines-and-columns@1.2.4: {}

  lines-and-columns@2.0.4: {}

  linkedom@0.14.26:
    dependencies:
      css-select: 5.1.0
      cssom: 0.5.0
      html-escaper: 3.0.3
      htmlparser2: 8.0.2
      uhyphen: 0.2.0

  load-json-file@4.0.0:
    dependencies:
      graceful-fs: 4.2.11
      parse-json: 4.0.0
      pify: 3.0.0
      strip-bom: 3.0.0

  load-tsconfig@0.2.5: {}

  local-pkg@0.5.1:
    dependencies:
      mlly: 1.7.3
      pkg-types: 1.2.1

  locate-path@5.0.0:
    dependencies:
      p-locate: 4.1.0

  locate-path@6.0.0:
    dependencies:
      p-locate: 5.0.0

  lodash.defaults@4.2.0: {}

  lodash.difference@4.5.0: {}

  lodash.flatten@4.4.0: {}

  lodash.isplainobject@4.0.6: {}

  lodash.merge@4.6.2: {}

  lodash.sortby@4.7.0: {}

  lodash.union@4.6.0: {}

  lodash.uniq@4.5.0: {}

  lodash.uniqby@4.7.0: {}

  loose-envify@1.4.0:
    dependencies:
      js-tokens: 4.0.0

  loupe@2.3.7:
    dependencies:
      get-func-name: 2.0.2

  lowercase-keys@3.0.0: {}

  lru-cache@10.4.3: {}

  lru-cache@5.1.1:
    dependencies:
      yallist: 3.1.1

  magic-string@0.30.14:
    dependencies:
      '@jridgewell/sourcemap-codec': 1.5.0

  make-error@1.3.6: {}

  marky@1.2.5: {}

  md5@2.3.0:
    dependencies:
      charenc: 0.0.2
      crypt: 0.0.2
      is-buffer: 1.1.6

  memorystream@0.3.1: {}

  merge-stream@2.0.0: {}

  merge2@1.4.1: {}

  micromatch@4.0.8:
    dependencies:
      braces: 3.0.3
      picomatch: 2.3.1

  mimic-fn@2.1.0: {}

  mimic-fn@4.0.0: {}

  mimic-response@3.1.0: {}

  mimic-response@4.0.0: {}

  min-indent@1.0.1: {}

  minimatch@3.1.2:
    dependencies:
      brace-expansion: 1.1.11

  minimatch@5.1.6:
    dependencies:
      brace-expansion: 2.0.1

  minimatch@9.0.5:
    dependencies:
      brace-expansion: 2.0.1

  minimist@1.2.8: {}

  minipass@7.1.2: {}

  mkdirp@0.5.6:
    dependencies:
      minimist: 1.2.8
    optional: true

  mkdirp@3.0.1: {}

  mlly@1.7.3:
    dependencies:
      acorn: 8.14.0
      pathe: 1.1.2
      pkg-types: 1.2.1
      ufo: 1.5.4

  moment@2.30.1:
    optional: true

  mri@1.2.0: {}

  mrmime@2.0.0: {}

  ms@2.0.0: {}

  ms@2.1.3: {}

  multimatch@6.0.0:
    dependencies:
      '@types/minimatch': 3.0.5
      array-differ: 4.0.0
      array-union: 3.0.1
      minimatch: 3.1.2

  mv@2.1.1:
    dependencies:
      mkdirp: 0.5.6
      ncp: 2.0.0
      rimraf: 2.4.5
    optional: true

  mz@2.7.0:
    dependencies:
      any-promise: 1.3.0
      object-assign: 4.1.1
      thenify-all: 1.6.0

  nan@2.22.0:
    optional: true

  nanoid@3.3.8: {}

  natural-compare-lite@1.4.0: {}

  natural-compare@1.4.0: {}

  ncp@2.0.0:
    optional: true

  next@15.0.3(@babel/core@7.26.0)(babel-plugin-react-compiler@19.0.0-beta-a7bf2bd-20241110)(react-dom@19.0.0-rc.1(react@19.0.0-rc.1))(react@19.0.0-rc.1):
    dependencies:
      '@next/env': 15.0.3
      '@swc/counter': 0.1.3
      '@swc/helpers': 0.5.13
      busboy: 1.6.0
      caniuse-lite: 1.0.30001684
      postcss: 8.4.31
      react: 19.0.0-rc.1
      react-dom: 19.0.0-rc.1(react@19.0.0-rc.1)
      styled-jsx: 5.1.6(@babel/core@7.26.0)(react@19.0.0-rc.1)
    optionalDependencies:
      '@next/swc-darwin-arm64': 15.0.3
      '@next/swc-darwin-x64': 15.0.3
      '@next/swc-linux-arm64-gnu': 15.0.3
      '@next/swc-linux-arm64-musl': 15.0.3
      '@next/swc-linux-x64-gnu': 15.0.3
      '@next/swc-linux-x64-musl': 15.0.3
      '@next/swc-win32-arm64-msvc': 15.0.3
      '@next/swc-win32-x64-msvc': 15.0.3
      babel-plugin-react-compiler: 19.0.0-beta-a7bf2bd-20241110
      sharp: 0.33.5
    transitivePeerDependencies:
      - '@babel/core'
      - babel-plugin-macros
    optional: true

  next@15.0.3(@babel/core@7.26.0)(react-dom@18.2.0(react@18.2.0))(react@18.2.0):
    dependencies:
      '@next/env': 15.0.3
      '@swc/counter': 0.1.3
      '@swc/helpers': 0.5.13
      busboy: 1.6.0
      caniuse-lite: 1.0.30001684
      postcss: 8.4.31
      react: 18.2.0
      react-dom: 18.2.0(react@18.2.0)
      styled-jsx: 5.1.6(@babel/core@7.26.0)(react@18.2.0)
    optionalDependencies:
      '@next/swc-darwin-arm64': 15.0.3
      '@next/swc-darwin-x64': 15.0.3
      '@next/swc-linux-arm64-gnu': 15.0.3
      '@next/swc-linux-arm64-musl': 15.0.3
      '@next/swc-linux-x64-gnu': 15.0.3
      '@next/swc-linux-x64-musl': 15.0.3
      '@next/swc-win32-arm64-msvc': 15.0.3
      '@next/swc-win32-x64-msvc': 15.0.3
      sharp: 0.33.5
    transitivePeerDependencies:
      - '@babel/core'
      - babel-plugin-macros

  next@15.0.3(@babel/core@7.26.0)(react-dom@19.0.0(react@19.0.0))(react@19.0.0):
    dependencies:
      '@next/env': 15.0.3
      '@swc/counter': 0.1.3
      '@swc/helpers': 0.5.13
      busboy: 1.6.0
      caniuse-lite: 1.0.30001684
      postcss: 8.4.31
      react: 19.0.0
      react-dom: 19.0.0(react@19.0.0)
      styled-jsx: 5.1.6(@babel/core@7.26.0)(react@19.0.0)
    optionalDependencies:
      '@next/swc-darwin-arm64': 15.0.3
      '@next/swc-darwin-x64': 15.0.3
      '@next/swc-linux-arm64-gnu': 15.0.3
      '@next/swc-linux-arm64-musl': 15.0.3
      '@next/swc-linux-x64-gnu': 15.0.3
      '@next/swc-linux-x64-musl': 15.0.3
      '@next/swc-win32-arm64-msvc': 15.0.3
      '@next/swc-win32-x64-msvc': 15.0.3
      sharp: 0.33.5
    transitivePeerDependencies:
      - '@babel/core'
      - babel-plugin-macros
    optional: true

  next@15.0.3(@babel/core@7.26.0)(react-dom@19.0.0-rc-66855b96-20241106(react@19.0.0-rc-66855b96-20241106))(react@19.0.0-rc-66855b96-20241106):
    dependencies:
      '@next/env': 15.0.3
      '@swc/counter': 0.1.3
      '@swc/helpers': 0.5.13
      busboy: 1.6.0
      caniuse-lite: 1.0.30001684
      postcss: 8.4.31
      react: 19.0.0-rc-66855b96-20241106
      react-dom: 19.0.0-rc-66855b96-20241106(react@19.0.0-rc-66855b96-20241106)
      styled-jsx: 5.1.6(@babel/core@7.26.0)(react@19.0.0-rc-66855b96-20241106)
    optionalDependencies:
      '@next/swc-darwin-arm64': 15.0.3
      '@next/swc-darwin-x64': 15.0.3
      '@next/swc-linux-arm64-gnu': 15.0.3
      '@next/swc-linux-arm64-musl': 15.0.3
      '@next/swc-linux-x64-gnu': 15.0.3
      '@next/swc-linux-x64-musl': 15.0.3
      '@next/swc-win32-arm64-msvc': 15.0.3
      '@next/swc-win32-x64-msvc': 15.0.3
      sharp: 0.33.5
    transitivePeerDependencies:
      - '@babel/core'
      - babel-plugin-macros

  nice-try@1.0.5: {}

  node-forge@1.3.1: {}

  node-notifier@10.0.1:
    dependencies:
      growly: 1.3.0
      is-wsl: 2.2.0
      semver: 7.6.3
      shellwords: 0.1.1
      uuid: 8.3.2
      which: 2.0.2

  node-releases@2.0.18: {}

  normalize-package-data@2.5.0:
    dependencies:
      hosted-git-info: 2.8.9
      resolve: 1.22.8
      semver: 5.7.2
      validate-npm-package-license: 3.0.4

  normalize-path@3.0.0: {}

  normalize-range@0.1.2: {}

  normalize-url@8.0.1: {}

  npm-bundled@2.0.1:
    dependencies:
      npm-normalize-package-bin: 2.0.0

  npm-normalize-package-bin@2.0.0: {}

  npm-packlist@5.1.3:
    dependencies:
      glob: 8.1.0
      ignore-walk: 5.0.1
      npm-bundled: 2.0.1
      npm-normalize-package-bin: 2.0.0

  npm-run-all@4.1.5:
    dependencies:
      ansi-styles: 3.2.1
      chalk: 2.4.2
      cross-spawn: 6.0.6
      memorystream: 0.3.1
      minimatch: 3.1.2
      pidtree: 0.3.1
      read-pkg: 3.0.0
      shell-quote: 1.7.3
      string.prototype.padend: 3.1.6

  npm-run-path@4.0.1:
    dependencies:
      path-key: 3.1.1

  npm-run-path@5.3.0:
    dependencies:
      path-key: 4.0.0

  nth-check@2.1.1:
    dependencies:
      boolbase: 1.0.0

  object-assign@4.1.1: {}

  object-hash@3.0.0: {}

  object-inspect@1.13.3: {}

  object-keys@1.1.1: {}

  object.assign@4.1.5:
    dependencies:
      call-bind: 1.0.7
      define-properties: 1.2.1
      has-symbols: 1.0.3
      object-keys: 1.1.1

  object.entries@1.1.8:
    dependencies:
      call-bind: 1.0.7
      define-properties: 1.2.1
      es-object-atoms: 1.0.0

  object.fromentries@2.0.8:
    dependencies:
      call-bind: 1.0.7
      define-properties: 1.2.1
      es-abstract: 1.23.5
      es-object-atoms: 1.0.0

  object.groupby@1.0.3:
    dependencies:
      call-bind: 1.0.7
      define-properties: 1.2.1
      es-abstract: 1.23.5

  object.values@1.2.0:
    dependencies:
      call-bind: 1.0.7
      define-properties: 1.2.1
      es-object-atoms: 1.0.0

  once@1.4.0:
    dependencies:
      wrappy: 1.0.2

  onetime@5.1.2:
    dependencies:
      mimic-fn: 2.1.0

  onetime@6.0.0:
    dependencies:
      mimic-fn: 4.0.0

  open@10.1.0:
    dependencies:
      default-browser: 5.2.1
      define-lazy-prop: 3.0.0
      is-inside-container: 1.0.0
      is-wsl: 3.1.0

  optionator@0.9.4:
    dependencies:
      deep-is: 0.1.4
      fast-levenshtein: 2.0.6
      levn: 0.4.1
      prelude-ls: 1.2.1
      type-check: 0.4.0
      word-wrap: 1.2.5

  os-shim@0.1.3: {}

  p-cancelable@3.0.0: {}

  p-limit@2.3.0:
    dependencies:
      p-try: 2.2.0

  p-limit@3.1.0:
    dependencies:
      yocto-queue: 0.1.0

  p-limit@5.0.0:
    dependencies:
      yocto-queue: 1.1.1

  p-locate@4.1.0:
    dependencies:
      p-limit: 2.3.0

  p-locate@5.0.0:
    dependencies:
      p-limit: 3.1.0

  p-map@4.0.0:
    dependencies:
      aggregate-error: 3.1.0

  p-try@2.2.0: {}

  package-json-from-dist@1.0.1: {}

  package-json@8.1.1:
    dependencies:
      got: 12.6.1
      registry-auth-token: 5.0.3
      registry-url: 6.0.1
      semver: 7.6.3

  pako@1.0.11: {}

  parent-module@1.0.1:
    dependencies:
      callsites: 3.1.0

  parse-json@4.0.0:
    dependencies:
      error-ex: 1.3.2
      json-parse-better-errors: 1.0.2

  parse-json@5.2.0:
    dependencies:
      '@babel/code-frame': 7.26.2
      error-ex: 1.3.2
      json-parse-even-better-errors: 2.3.1
      lines-and-columns: 1.2.4

  parse-json@7.1.1:
    dependencies:
      '@babel/code-frame': 7.26.2
      error-ex: 1.3.2
      json-parse-even-better-errors: 3.0.2
      lines-and-columns: 2.0.4
      type-fest: 3.13.1

  parse-ms@4.0.0: {}

  path-exists@4.0.0: {}

  path-is-absolute@1.0.1: {}

  path-key@2.0.1: {}

  path-key@3.1.1: {}

  path-key@4.0.0: {}

  path-parse@1.0.7: {}

  path-scurry@1.11.1:
    dependencies:
      lru-cache: 10.4.3
      minipass: 7.1.2

  path-to-regexp@1.9.0:
    dependencies:
      isarray: 0.0.1

  path-type@3.0.0:
    dependencies:
      pify: 3.0.0

  path-type@4.0.0: {}

  pathe@1.1.2: {}

  pathval@1.1.1: {}

  perfect-debounce@1.0.0: {}

  picocolors@1.1.1: {}

  picomatch@2.3.1: {}

  picomatch@4.0.2: {}

  pidtree@0.3.1: {}

  pify@2.3.0: {}

  pify@3.0.0: {}

  pirates@4.0.6: {}

  pkg-types@1.2.1:
    dependencies:
      confbox: 0.1.8
      mlly: 1.7.3
      pathe: 1.1.2

  playwright-core@1.49.0: {}

  playwright@1.49.0:
    dependencies:
      playwright-core: 1.49.0
    optionalDependencies:
      fsevents: 2.3.2

  pluralize@8.0.0: {}

  possible-typed-array-names@1.0.0: {}

  postcss-import@15.1.0(postcss@8.4.49):
    dependencies:
      postcss: 8.4.49
      postcss-value-parser: 4.2.0
      read-cache: 1.0.0
      resolve: 1.22.8

  postcss-js@4.0.1(postcss@8.4.49):
    dependencies:
      camelcase-css: 2.0.1
      postcss: 8.4.49

  postcss-load-config@4.0.2(postcss@8.4.49):
    dependencies:
      lilconfig: 3.1.3
      yaml: 2.6.1
    optionalDependencies:
      postcss: 8.4.49

<<<<<<< HEAD
  postcss-load-config@6.0.1(jiti@2.4.2)(postcss@8.4.49)(yaml@2.6.1):
=======
  postcss-load-config@6.0.1(jiti@1.21.6)(postcss@8.4.49)(tsx@4.0.0)(yaml@2.6.1):
>>>>>>> 8a3265aa
    dependencies:
      lilconfig: 3.1.3
    optionalDependencies:
      jiti: 2.4.2
      postcss: 8.4.49
      tsx: 4.0.0
      yaml: 2.6.1

  postcss-nested@6.2.0(postcss@8.4.49):
    dependencies:
      postcss: 8.4.49
      postcss-selector-parser: 6.1.2

  postcss-selector-parser@6.1.2:
    dependencies:
      cssesc: 3.0.0
      util-deprecate: 1.0.2

  postcss-value-parser@4.2.0: {}

  postcss@8.4.31:
    dependencies:
      nanoid: 3.3.8
      picocolors: 1.1.1
      source-map-js: 1.2.1

  postcss@8.4.49:
    dependencies:
      nanoid: 3.3.8
      picocolors: 1.1.1
      source-map-js: 1.2.1

  preact@10.25.1: {}

  prelude-ls@1.2.1: {}

  prettier-plugin-packagejson@2.5.6(prettier@3.3.3):
    dependencies:
      sort-package-json: 2.12.0
      synckit: 0.9.2
    optionalDependencies:
      prettier: 3.3.3

  prettier@3.3.3: {}

  pretty-format@29.7.0:
    dependencies:
      '@jest/schemas': 29.6.3
      ansi-styles: 5.2.0
      react-is: 18.3.1

  pretty-ms@9.2.0:
    dependencies:
      parse-ms: 4.0.0

  process-nextick-args@2.0.1: {}

  promise-toolbox@0.21.0:
    dependencies:
      make-error: 1.3.6

  prop-types@15.8.1:
    dependencies:
      loose-envify: 1.4.0
      object-assign: 4.1.1
      react-is: 16.13.1

  proto-list@1.2.4: {}

  publint@0.2.12:
    dependencies:
      npm-packlist: 5.1.3
      picocolors: 1.1.1
      sade: 1.8.1

  punycode@2.3.1: {}

  pupa@3.1.0:
    dependencies:
      escape-goat: 4.0.0

  queue-microtask@1.2.3: {}

  quick-lru@5.1.1: {}

  rc@1.2.8:
    dependencies:
      deep-extend: 0.6.0
      ini: 1.3.8
      minimist: 1.2.8
      strip-json-comments: 2.0.1

  react-dom@18.2.0(react@18.2.0):
    dependencies:
      loose-envify: 1.4.0
      react: 18.2.0
      scheduler: 0.23.2

  react-dom@19.0.0(react@19.0.0):
    dependencies:
      react: 19.0.0
      scheduler: 0.25.0

  react-dom@19.0.0-rc-66855b96-20241106(react@19.0.0-rc-66855b96-20241106):
    dependencies:
      react: 19.0.0-rc-66855b96-20241106
      scheduler: 0.25.0-rc-66855b96-20241106

  react-dom@19.0.0-rc.1(react@19.0.0-rc.1):
    dependencies:
      react: 19.0.0-rc.1
      scheduler: 0.25.0-rc.1

  react-is@16.13.1: {}

  react-is@18.3.1: {}

  react-refresh@0.14.2: {}

  react-router-dom@6.28.0(react-dom@18.2.0(react@18.2.0))(react@18.2.0):
    dependencies:
      '@remix-run/router': 1.21.0
      react: 18.2.0
      react-dom: 18.2.0(react@18.2.0)
      react-router: 6.28.0(react@18.2.0)

  react-router-dom@6.28.0(react-dom@19.0.0(react@19.0.0))(react@19.0.0):
    dependencies:
      '@remix-run/router': 1.21.0
      react: 19.0.0
      react-dom: 19.0.0(react@19.0.0)
      react-router: 6.28.0(react@19.0.0)
    optional: true

  react-router-dom@6.28.0(react-dom@19.0.0-rc-66855b96-20241106(react@19.0.0-rc-66855b96-20241106))(react@19.0.0-rc-66855b96-20241106):
    dependencies:
      '@remix-run/router': 1.21.0
      react: 19.0.0-rc-66855b96-20241106
      react-dom: 19.0.0-rc-66855b96-20241106(react@19.0.0-rc-66855b96-20241106)
      react-router: 6.28.0(react@19.0.0-rc-66855b96-20241106)
    optional: true

  react-router-dom@6.28.0(react-dom@19.0.0-rc.1(react@19.0.0-rc.1))(react@19.0.0-rc.1):
    dependencies:
      '@remix-run/router': 1.21.0
      react: 19.0.0-rc.1
      react-dom: 19.0.0-rc.1(react@19.0.0-rc.1)
      react-router: 6.28.0(react@19.0.0-rc.1)
    optional: true

  react-router@5.3.4(react@18.2.0):
    dependencies:
      '@babel/runtime': 7.24.7
      history: 4.10.1
      hoist-non-react-statics: 3.3.2
      loose-envify: 1.4.0
      path-to-regexp: 1.9.0
      prop-types: 15.8.1
      react: 18.2.0
      react-is: 16.13.1
      tiny-invariant: 1.3.3
      tiny-warning: 1.0.3

  react-router@6.28.0(react@18.2.0):
    dependencies:
      '@remix-run/router': 1.21.0
      react: 18.2.0

  react-router@6.28.0(react@19.0.0):
    dependencies:
      '@remix-run/router': 1.21.0
      react: 19.0.0
    optional: true

  react-router@6.28.0(react@19.0.0-rc-66855b96-20241106):
    dependencies:
      '@remix-run/router': 1.21.0
      react: 19.0.0-rc-66855b96-20241106
    optional: true

  react-router@6.28.0(react@19.0.0-rc.1):
    dependencies:
      '@remix-run/router': 1.21.0
      react: 19.0.0-rc.1
    optional: true

  react-scan@0.0.34:
    dependencies:
      '@clack/core': 0.3.5
      '@clack/prompts': 0.8.2
      kleur: 4.1.5
      mri: 1.2.0
      playwright: 1.49.0

  react-scan@0.0.48(@remix-run/react@2.15.0(react-dom@19.0.0-rc-66855b96-20241106(react@19.0.0-rc-66855b96-20241106))(react@19.0.0-rc-66855b96-20241106)(typescript@5.7.3))(next@15.0.3(@babel/core@7.26.0)(react-dom@19.0.0-rc-66855b96-20241106(react@19.0.0-rc-66855b96-20241106))(react@19.0.0-rc-66855b96-20241106))(react-dom@19.0.0-rc-66855b96-20241106(react@19.0.0-rc-66855b96-20241106))(react-router-dom@6.28.0(react-dom@19.0.0-rc-66855b96-20241106(react@19.0.0-rc-66855b96-20241106))(react@19.0.0-rc-66855b96-20241106))(react-router@6.28.0(react@19.0.0-rc-66855b96-20241106))(react@19.0.0-rc-66855b96-20241106)(rollup@4.28.0):
    dependencies:
      '@babel/core': 7.26.0
      '@babel/generator': 7.26.2
      '@babel/types': 7.26.0
      '@clack/core': 0.3.5
      '@clack/prompts': 0.8.2
      '@preact/signals': 1.3.1(preact@10.25.1)
      '@rollup/pluginutils': 5.1.3(rollup@4.28.0)
      '@types/node': 20.17.10
      bippy: 0.0.19
      esbuild: 0.24.0
      estree-walker: 3.0.3
      kleur: 4.1.5
      mri: 1.2.0
      playwright: 1.49.0
      preact: 10.25.1
      react: 19.0.0-rc-66855b96-20241106
      react-dom: 19.0.0-rc-66855b96-20241106(react@19.0.0-rc-66855b96-20241106)
      tsx: 4.0.0
    optionalDependencies:
      '@remix-run/react': 2.15.0(react-dom@19.0.0-rc-66855b96-20241106(react@19.0.0-rc-66855b96-20241106))(react@19.0.0-rc-66855b96-20241106)(typescript@5.7.3)
      next: 15.0.3(@babel/core@7.26.0)(react-dom@19.0.0-rc-66855b96-20241106(react@19.0.0-rc-66855b96-20241106))(react@19.0.0-rc-66855b96-20241106)
      react-router: 6.28.0(react@19.0.0-rc-66855b96-20241106)
      react-router-dom: 6.28.0(react-dom@19.0.0-rc-66855b96-20241106(react@19.0.0-rc-66855b96-20241106))(react@19.0.0-rc-66855b96-20241106)
      unplugin: 2.1.0
    transitivePeerDependencies:
      - rollup
      - supports-color

  react@18.2.0:
    dependencies:
      loose-envify: 1.4.0

  react@19.0.0: {}

  react@19.0.0-rc-66855b96-20241106: {}

  react@19.0.0-rc.1: {}

  read-cache@1.0.0:
    dependencies:
      pify: 2.3.0

  read-pkg-up@7.0.1:
    dependencies:
      find-up: 4.1.0
      read-pkg: 5.2.0
      type-fest: 0.8.1

  read-pkg@3.0.0:
    dependencies:
      load-json-file: 4.0.0
      normalize-package-data: 2.5.0
      path-type: 3.0.0

  read-pkg@5.2.0:
    dependencies:
      '@types/normalize-package-data': 2.4.4
      normalize-package-data: 2.5.0
      parse-json: 5.2.0
      type-fest: 0.6.0

  readable-stream@2.3.8:
    dependencies:
      core-util-is: 1.0.3
      inherits: 2.0.4
      isarray: 1.0.0
      process-nextick-args: 2.0.1
      safe-buffer: 5.1.2
      string_decoder: 1.1.1
      util-deprecate: 1.0.2

  readable-stream@3.6.2:
    dependencies:
      inherits: 2.0.4
      string_decoder: 1.1.1
      util-deprecate: 1.0.2

  readdir-glob@1.1.3:
    dependencies:
      minimatch: 5.1.6

  readdirp@3.6.0:
    dependencies:
      picomatch: 2.3.1

  reflect.getprototypeof@1.0.7:
    dependencies:
      call-bind: 1.0.7
      define-properties: 1.2.1
      es-abstract: 1.23.5
      es-errors: 1.3.0
      get-intrinsic: 1.2.4
      gopd: 1.1.0
      which-builtin-type: 1.2.0

  regenerator-runtime@0.14.1: {}

  regexp-tree@0.1.27: {}

  regexp.prototype.flags@1.5.3:
    dependencies:
      call-bind: 1.0.7
      define-properties: 1.2.1
      es-errors: 1.3.0
      set-function-name: 2.0.2

  registry-auth-token@5.0.3:
    dependencies:
      '@pnpm/npm-conf': 2.3.1

  registry-url@6.0.1:
    dependencies:
      rc: 1.2.8

  regjsparser@0.10.0:
    dependencies:
      jsesc: 0.5.0

  require-directory@2.1.1: {}

  require-from-string@2.0.2: {}

  resolve-alpn@1.2.1: {}

  resolve-from@4.0.0: {}

  resolve-from@5.0.0: {}

  resolve-pathname@3.0.0: {}

  resolve-pkg-maps@1.0.0: {}

  resolve@1.19.0:
    dependencies:
      is-core-module: 2.15.1
      path-parse: 1.0.7

  resolve@1.22.8:
    dependencies:
      is-core-module: 2.15.1
      path-parse: 1.0.7
      supports-preserve-symlinks-flag: 1.0.0

  resolve@2.0.0-next.5:
    dependencies:
      is-core-module: 2.15.1
      path-parse: 1.0.7
      supports-preserve-symlinks-flag: 1.0.0

  responselike@3.0.0:
    dependencies:
      lowercase-keys: 3.0.0

  reusify@1.0.4: {}

  rimraf@2.4.5:
    dependencies:
      glob: 6.0.4
    optional: true

  rimraf@3.0.2:
    dependencies:
      glob: 7.2.3

  rollup@4.28.0:
    dependencies:
      '@types/estree': 1.0.6
    optionalDependencies:
      '@rollup/rollup-android-arm-eabi': 4.28.0
      '@rollup/rollup-android-arm64': 4.28.0
      '@rollup/rollup-darwin-arm64': 4.28.0
      '@rollup/rollup-darwin-x64': 4.28.0
      '@rollup/rollup-freebsd-arm64': 4.28.0
      '@rollup/rollup-freebsd-x64': 4.28.0
      '@rollup/rollup-linux-arm-gnueabihf': 4.28.0
      '@rollup/rollup-linux-arm-musleabihf': 4.28.0
      '@rollup/rollup-linux-arm64-gnu': 4.28.0
      '@rollup/rollup-linux-arm64-musl': 4.28.0
      '@rollup/rollup-linux-powerpc64le-gnu': 4.28.0
      '@rollup/rollup-linux-riscv64-gnu': 4.28.0
      '@rollup/rollup-linux-s390x-gnu': 4.28.0
      '@rollup/rollup-linux-x64-gnu': 4.28.0
      '@rollup/rollup-linux-x64-musl': 4.28.0
      '@rollup/rollup-win32-arm64-msvc': 4.28.0
      '@rollup/rollup-win32-ia32-msvc': 4.28.0
      '@rollup/rollup-win32-x64-msvc': 4.28.0
      fsevents: 2.3.3

  run-applescript@7.0.0: {}

  run-parallel@1.2.0:
    dependencies:
      queue-microtask: 1.2.3

  sade@1.8.1:
    dependencies:
      mri: 1.2.0

  safe-array-concat@1.1.2:
    dependencies:
      call-bind: 1.0.7
      get-intrinsic: 1.2.4
      has-symbols: 1.0.3
      isarray: 2.0.5

  safe-buffer@5.1.2: {}

  safe-json-stringify@1.2.0:
    optional: true

  safe-regex-test@1.0.3:
    dependencies:
      call-bind: 1.0.7
      es-errors: 1.3.0
      is-regex: 1.2.0

  sax@1.4.1: {}

  scheduler@0.23.2:
    dependencies:
      loose-envify: 1.4.0

  scheduler@0.25.0: {}

  scheduler@0.25.0-rc-66855b96-20241106: {}

  scheduler@0.25.0-rc.1: {}

  semver-diff@4.0.0:
    dependencies:
      semver: 7.6.3

  semver@5.7.2: {}

  semver@6.3.1: {}

  semver@7.6.3: {}

  set-cookie-parser@2.7.1: {}

  set-function-length@1.2.2:
    dependencies:
      define-data-property: 1.1.4
      es-errors: 1.3.0
      function-bind: 1.1.2
      get-intrinsic: 1.2.4
      gopd: 1.1.0
      has-property-descriptors: 1.0.2

  set-function-name@2.0.2:
    dependencies:
      define-data-property: 1.1.4
      es-errors: 1.3.0
      functions-have-names: 1.2.3
      has-property-descriptors: 1.0.2

  set-value@4.1.0:
    dependencies:
      is-plain-object: 2.0.4
      is-primitive: 3.0.1

  setimmediate@1.0.5: {}

  sharp@0.33.5:
    dependencies:
      color: 4.2.3
      detect-libc: 2.0.3
      semver: 7.6.3
    optionalDependencies:
      '@img/sharp-darwin-arm64': 0.33.5
      '@img/sharp-darwin-x64': 0.33.5
      '@img/sharp-libvips-darwin-arm64': 1.0.4
      '@img/sharp-libvips-darwin-x64': 1.0.4
      '@img/sharp-libvips-linux-arm': 1.0.5
      '@img/sharp-libvips-linux-arm64': 1.0.4
      '@img/sharp-libvips-linux-s390x': 1.0.4
      '@img/sharp-libvips-linux-x64': 1.0.4
      '@img/sharp-libvips-linuxmusl-arm64': 1.0.4
      '@img/sharp-libvips-linuxmusl-x64': 1.0.4
      '@img/sharp-linux-arm': 0.33.5
      '@img/sharp-linux-arm64': 0.33.5
      '@img/sharp-linux-s390x': 0.33.5
      '@img/sharp-linux-x64': 0.33.5
      '@img/sharp-linuxmusl-arm64': 0.33.5
      '@img/sharp-linuxmusl-x64': 0.33.5
      '@img/sharp-wasm32': 0.33.5
      '@img/sharp-win32-ia32': 0.33.5
      '@img/sharp-win32-x64': 0.33.5
    optional: true

  shebang-command@1.2.0:
    dependencies:
      shebang-regex: 1.0.0

  shebang-command@2.0.0:
    dependencies:
      shebang-regex: 3.0.0

  shebang-regex@1.0.0: {}

  shebang-regex@3.0.0: {}

  shell-quote@1.7.3: {}

  shellwords@0.1.1: {}

  side-channel@1.0.6:
    dependencies:
      call-bind: 1.0.7
      es-errors: 1.3.0
      get-intrinsic: 1.2.4
      object-inspect: 1.13.3

  siginfo@2.0.0: {}

  signal-exit@3.0.7: {}

  signal-exit@4.1.0: {}

  simple-swizzle@0.2.2:
    dependencies:
      is-arrayish: 0.3.2
    optional: true

  sirv@2.0.4:
    dependencies:
      '@polka/url': 1.0.0-next.28
      mrmime: 2.0.0
      totalist: 3.0.1

  sisteransi@1.0.5: {}

  slash@3.0.0: {}

  smol-toml@1.3.1: {}

  sort-object-keys@1.1.3: {}

  sort-package-json@2.12.0:
    dependencies:
      detect-indent: 7.0.1
      detect-newline: 4.0.1
      get-stdin: 9.0.0
      git-hooks-list: 3.1.0
      is-plain-obj: 4.1.0
      semver: 7.6.3
      sort-object-keys: 1.1.3
      tinyglobby: 0.2.10

  source-map-js@1.2.1: {}

  source-map-support@0.5.21:
    dependencies:
      buffer-from: 1.1.2
      source-map: 0.6.1

  source-map@0.6.1: {}

  source-map@0.7.4: {}

  source-map@0.8.0-beta.0:
    dependencies:
      whatwg-url: 7.1.0

  spawn-sync@1.0.15:
    dependencies:
      concat-stream: 1.6.2
      os-shim: 0.1.3

  spdx-correct@3.2.0:
    dependencies:
      spdx-expression-parse: 3.0.1
      spdx-license-ids: 3.0.20

  spdx-exceptions@2.5.0: {}

  spdx-expression-parse@3.0.1:
    dependencies:
      spdx-exceptions: 2.5.0
      spdx-license-ids: 3.0.20

  spdx-license-ids@3.0.20: {}

  split@1.0.1:
    dependencies:
      through: 2.3.8

  stable-hash@0.0.4: {}

  stackback@0.0.2: {}

  std-env@3.8.0: {}

  streamsearch@1.1.0: {}

  string-width@4.2.3:
    dependencies:
      emoji-regex: 8.0.0
      is-fullwidth-code-point: 3.0.0
      strip-ansi: 6.0.1

  string-width@5.1.2:
    dependencies:
      eastasianwidth: 0.2.0
      emoji-regex: 9.2.2
      strip-ansi: 7.1.0

  string-width@7.2.0:
    dependencies:
      emoji-regex: 10.4.0
      get-east-asian-width: 1.3.0
      strip-ansi: 7.1.0

  string.prototype.includes@2.0.1:
    dependencies:
      call-bind: 1.0.7
      define-properties: 1.2.1
      es-abstract: 1.23.5

  string.prototype.matchall@4.0.11:
    dependencies:
      call-bind: 1.0.7
      define-properties: 1.2.1
      es-abstract: 1.23.5
      es-errors: 1.3.0
      es-object-atoms: 1.0.0
      get-intrinsic: 1.2.4
      gopd: 1.1.0
      has-symbols: 1.0.3
      internal-slot: 1.0.7
      regexp.prototype.flags: 1.5.3
      set-function-name: 2.0.2
      side-channel: 1.0.6

  string.prototype.padend@3.1.6:
    dependencies:
      call-bind: 1.0.7
      define-properties: 1.2.1
      es-abstract: 1.23.5
      es-object-atoms: 1.0.0

  string.prototype.repeat@1.0.0:
    dependencies:
      define-properties: 1.2.1
      es-abstract: 1.23.5

  string.prototype.trim@1.2.9:
    dependencies:
      call-bind: 1.0.7
      define-properties: 1.2.1
      es-abstract: 1.23.5
      es-object-atoms: 1.0.0

  string.prototype.trimend@1.0.8:
    dependencies:
      call-bind: 1.0.7
      define-properties: 1.2.1
      es-object-atoms: 1.0.0

  string.prototype.trimstart@1.0.8:
    dependencies:
      call-bind: 1.0.7
      define-properties: 1.2.1
      es-object-atoms: 1.0.0

  string_decoder@1.1.1:
    dependencies:
      safe-buffer: 5.1.2

  strip-ansi@6.0.1:
    dependencies:
      ansi-regex: 5.0.1

  strip-ansi@7.1.0:
    dependencies:
      ansi-regex: 6.1.0

  strip-bom@3.0.0: {}

  strip-bom@5.0.0: {}

  strip-final-newline@2.0.0: {}

  strip-final-newline@3.0.0: {}

  strip-indent@3.0.0:
    dependencies:
      min-indent: 1.0.1

  strip-json-comments@2.0.1: {}

  strip-json-comments@3.1.1: {}

  strip-json-comments@5.0.1: {}

  strip-literal@1.3.0:
    dependencies:
      acorn: 8.14.0

  styled-jsx@5.1.6(@babel/core@7.26.0)(react@18.2.0):
    dependencies:
      client-only: 0.0.1
      react: 18.2.0
    optionalDependencies:
      '@babel/core': 7.26.0

  styled-jsx@5.1.6(@babel/core@7.26.0)(react@19.0.0):
    dependencies:
      client-only: 0.0.1
      react: 19.0.0
    optionalDependencies:
      '@babel/core': 7.26.0
    optional: true

  styled-jsx@5.1.6(@babel/core@7.26.0)(react@19.0.0-rc-66855b96-20241106):
    dependencies:
      client-only: 0.0.1
      react: 19.0.0-rc-66855b96-20241106
    optionalDependencies:
      '@babel/core': 7.26.0

  styled-jsx@5.1.6(@babel/core@7.26.0)(react@19.0.0-rc.1):
    dependencies:
      client-only: 0.0.1
      react: 19.0.0-rc.1
    optionalDependencies:
      '@babel/core': 7.26.0
    optional: true

  sucrase@3.35.0:
    dependencies:
      '@jridgewell/gen-mapping': 0.3.5
      commander: 4.1.1
      glob: 10.4.5
      lines-and-columns: 1.2.4
      mz: 2.7.0
      pirates: 4.0.6
      ts-interface-checker: 0.1.13

  sugar-high@0.7.5: {}

  summary@2.1.0: {}

  supports-color@5.5.0:
    dependencies:
      has-flag: 3.0.0

  supports-color@7.2.0:
    dependencies:
      has-flag: 4.0.0

  supports-preserve-symlinks-flag@1.0.0: {}

  synckit@0.9.2:
    dependencies:
      '@pkgr/core': 0.1.1
      tslib: 2.8.1

  tailwind-merge@2.5.5: {}

  tailwindcss@3.4.17:
    dependencies:
      '@alloc/quick-lru': 5.2.0
      arg: 5.0.2
      chokidar: 3.6.0
      didyoumean: 1.2.2
      dlv: 1.1.3
      fast-glob: 3.3.2
      glob-parent: 6.0.2
      is-glob: 4.0.3
      jiti: 1.21.6
      lilconfig: 3.1.3
      micromatch: 4.0.8
      normalize-path: 3.0.0
      object-hash: 3.0.0
      picocolors: 1.1.1
      postcss: 8.4.49
      postcss-import: 15.1.0(postcss@8.4.49)
      postcss-js: 4.0.1(postcss@8.4.49)
      postcss-load-config: 4.0.2(postcss@8.4.49)
      postcss-nested: 6.2.0(postcss@8.4.49)
      postcss-selector-parser: 6.1.2
      resolve: 1.22.8
      sucrase: 3.35.0
    transitivePeerDependencies:
      - ts-node

  tapable@2.2.1: {}

  tar-stream@2.2.0:
    dependencies:
      bl: 4.1.0
      end-of-stream: 1.4.4
      fs-constants: 1.0.0
      inherits: 2.0.4
      readable-stream: 3.6.2

  terser@5.36.0:
    dependencies:
      '@jridgewell/source-map': 0.3.6
      acorn: 8.14.0
      commander: 2.20.3
      source-map-support: 0.5.21

  text-table@0.2.0: {}

  thenify-all@1.6.0:
    dependencies:
      thenify: 3.3.1

  thenify@3.3.1:
    dependencies:
      any-promise: 1.3.0

  through@2.3.8: {}

  tiny-invariant@1.3.3: {}

  tiny-warning@1.0.3: {}

  tinybench@2.9.0: {}

  tinyglobby@0.2.10:
    dependencies:
      fdir: 6.4.2(picomatch@4.0.2)
      picomatch: 4.0.2

  tinypool@0.8.4: {}

  tinyspy@2.2.1: {}

  tmp@0.2.3: {}

  to-regex-range@5.0.1:
    dependencies:
      is-number: 7.0.0

  totalist@3.0.1: {}

  tr46@1.0.1:
    dependencies:
      punycode: 2.3.1

  tree-kill@1.2.2: {}

  ts-api-utils@1.4.3(typescript@5.7.3):
    dependencies:
      typescript: 5.7.3

  ts-interface-checker@0.1.13: {}

  tsconfck@3.1.4(typescript@5.7.3):
    optionalDependencies:
      typescript: 5.7.3

  tsconfig-paths@3.15.0:
    dependencies:
      '@types/json5': 0.0.29
      json5: 1.0.2
      minimist: 1.2.8
      strip-bom: 3.0.0

  tslib@1.14.1: {}

  tslib@2.8.1: {}

<<<<<<< HEAD
  tsup@8.2.4(jiti@2.4.2)(postcss@8.4.49)(typescript@5.7.3)(yaml@2.6.1):
=======
  tsup@8.2.4(jiti@1.21.6)(postcss@8.4.49)(tsx@4.0.0)(typescript@5.7.3)(yaml@2.6.1):
>>>>>>> 8a3265aa
    dependencies:
      bundle-require: 5.0.0(esbuild@0.23.1)
      cac: 6.7.14
      chokidar: 3.6.0
      consola: 3.2.3
      debug: 4.3.7
      esbuild: 0.23.1
      execa: 5.1.1
      globby: 11.1.0
      joycon: 3.1.1
      picocolors: 1.1.1
<<<<<<< HEAD
      postcss-load-config: 6.0.1(jiti@2.4.2)(postcss@8.4.49)(yaml@2.6.1)
=======
      postcss-load-config: 6.0.1(jiti@1.21.6)(postcss@8.4.49)(tsx@4.0.0)(yaml@2.6.1)
>>>>>>> 8a3265aa
      resolve-from: 5.0.0
      rollup: 4.28.0
      source-map: 0.8.0-beta.0
      sucrase: 3.35.0
      tree-kill: 1.2.2
    optionalDependencies:
      postcss: 8.4.49
      typescript: 5.7.3
    transitivePeerDependencies:
      - jiti
      - supports-color
      - tsx
      - yaml

  tsutils@3.21.0(typescript@5.7.3):
    dependencies:
      tslib: 1.14.1
      typescript: 5.7.3

  tsx@4.0.0:
    dependencies:
      esbuild: 0.18.20
      get-tsconfig: 4.8.1
      source-map-support: 0.5.21
    optionalDependencies:
      fsevents: 2.3.3

  turbo-stream@2.4.0: {}

  type-check@0.4.0:
    dependencies:
      prelude-ls: 1.2.1

  type-detect@4.1.0: {}

  type-fest@0.20.2: {}

  type-fest@0.6.0: {}

  type-fest@0.8.1: {}

  type-fest@1.4.0: {}

  type-fest@2.19.0: {}

  type-fest@3.13.1: {}

  type-fest@4.30.0: {}

  typed-array-buffer@1.0.2:
    dependencies:
      call-bind: 1.0.7
      es-errors: 1.3.0
      is-typed-array: 1.1.13

  typed-array-byte-length@1.0.1:
    dependencies:
      call-bind: 1.0.7
      for-each: 0.3.3
      gopd: 1.1.0
      has-proto: 1.1.0
      is-typed-array: 1.1.13

  typed-array-byte-offset@1.0.3:
    dependencies:
      available-typed-arrays: 1.0.7
      call-bind: 1.0.7
      for-each: 0.3.3
      gopd: 1.1.0
      has-proto: 1.1.0
      is-typed-array: 1.1.13
      reflect.getprototypeof: 1.0.7

  typed-array-length@1.0.7:
    dependencies:
      call-bind: 1.0.7
      for-each: 0.3.3
      gopd: 1.1.0
      is-typed-array: 1.1.13
      possible-typed-array-names: 1.0.0
      reflect.getprototypeof: 1.0.7

  typedarray-to-buffer@3.1.5:
    dependencies:
      is-typedarray: 1.0.0

  typedarray@0.0.6: {}

  typescript@5.7.3: {}

  ufo@1.5.4: {}

  uhyphen@0.2.0: {}

  unbox-primitive@1.0.2:
    dependencies:
      call-bind: 1.0.7
      has-bigints: 1.0.2
      has-symbols: 1.0.3
      which-boxed-primitive: 1.0.2

  undici-types@6.19.8: {}

  undici-types@6.20.0: {}

  unique-string@3.0.0:
    dependencies:
      crypto-random-string: 4.0.0

  universalify@1.0.0: {}

  universalify@2.0.1: {}

  unplugin@2.1.0:
    dependencies:
      acorn: 8.14.0
      webpack-virtual-modules: 0.6.2
    optional: true

  update-browserslist-db@1.1.1(browserslist@4.24.2):
    dependencies:
      browserslist: 4.24.2
      escalade: 3.2.0
      picocolors: 1.1.1

  update-notifier@6.0.2:
    dependencies:
      boxen: 7.1.1
      chalk: 5.3.0
      configstore: 6.0.0
      has-yarn: 3.0.0
      import-lazy: 4.0.0
      is-ci: 3.0.1
      is-installed-globally: 0.4.0
      is-npm: 6.0.0
      is-yarn-global: 0.4.1
      latest-version: 7.0.0
      pupa: 3.1.0
      semver: 7.6.3
      semver-diff: 4.0.0
      xdg-basedir: 5.1.0

  uri-js@4.4.1:
    dependencies:
      punycode: 2.3.1

  util-deprecate@1.0.2: {}

  uuid@8.3.2: {}

  validate-npm-package-license@3.0.4:
    dependencies:
      spdx-correct: 3.2.0
      spdx-expression-parse: 3.0.1

  value-equal@1.0.1: {}

  vite-node@1.0.0(@types/node@20.17.10)(terser@5.36.0):
    dependencies:
      cac: 6.7.14
      debug: 4.3.7
      pathe: 1.1.2
      picocolors: 1.1.1
      vite: 5.4.3(@types/node@20.17.10)(terser@5.36.0)
    transitivePeerDependencies:
      - '@types/node'
      - less
      - lightningcss
      - sass
      - sass-embedded
      - stylus
      - sugarss
      - supports-color
      - terser

  vite-node@1.0.0(@types/node@22.10.2)(terser@5.36.0):
    dependencies:
      cac: 6.7.14
      debug: 4.3.7
      pathe: 1.1.2
      picocolors: 1.1.1
      vite: 5.4.3(@types/node@22.10.2)(terser@5.36.0)
    transitivePeerDependencies:
      - '@types/node'
      - less
      - lightningcss
      - sass
      - sass-embedded
      - stylus
      - sugarss
      - supports-color
      - terser
    optional: true

  vite-plugin-inspect@0.8.7(rollup@4.28.0)(vite@5.4.3(@types/node@22.10.2)(terser@5.36.0)):
    dependencies:
      '@antfu/utils': 0.7.10
      '@rollup/pluginutils': 5.1.3(rollup@4.28.0)
      debug: 4.3.7
      error-stack-parser-es: 0.1.5
      fs-extra: 11.2.0
      open: 10.1.0
      perfect-debounce: 1.0.0
      picocolors: 1.1.1
      sirv: 2.0.4
      vite: 5.4.3(@types/node@22.10.2)(terser@5.36.0)
    transitivePeerDependencies:
      - rollup
      - supports-color

  vite-plugin-web-extension@4.4.3(@types/node@22.10.2)(jiti@2.4.2)(terser@5.36.0):
    dependencies:
      ajv: 8.17.1
      async-lock: 1.4.1
      fs-extra: 10.1.0
      json5: 2.2.3
      linkedom: 0.14.26
      lodash.uniq: 4.5.0
      lodash.uniqby: 4.7.0
      md5: 2.3.0
      vite: 6.0.7(@types/node@22.10.2)(jiti@2.4.2)(terser@5.36.0)(yaml@2.6.1)
      web-ext-option-types: 8.3.1
      web-ext-run: 0.2.2
      webextension-polyfill: 0.10.0
      yaml: 2.6.1
    transitivePeerDependencies:
      - '@types/node'
      - bufferutil
      - jiti
      - less
      - lightningcss
      - sass
      - sass-embedded
      - stylus
      - sugarss
      - supports-color
      - terser
      - tsx
      - utf-8-validate

  vite-tsconfig-paths@5.1.4(typescript@5.7.3)(vite@6.0.7(@types/node@22.10.2)(jiti@2.4.2)(terser@5.36.0)(yaml@2.6.1)):
    dependencies:
      debug: 4.3.7
      globrex: 0.1.2
      tsconfck: 3.1.4(typescript@5.7.3)
    optionalDependencies:
      vite: 6.0.7(@types/node@22.10.2)(jiti@2.4.2)(terser@5.36.0)(yaml@2.6.1)
    transitivePeerDependencies:
      - supports-color
      - typescript

  vite@5.4.3(@types/node@20.17.10)(terser@5.36.0):
    dependencies:
      esbuild: 0.21.5
      postcss: 8.4.49
      rollup: 4.28.0
    optionalDependencies:
      '@types/node': 20.17.10
      fsevents: 2.3.3
      terser: 5.36.0

  vite@5.4.3(@types/node@22.10.2)(terser@5.36.0):
    dependencies:
      esbuild: 0.21.5
      postcss: 8.4.49
      rollup: 4.28.0
    optionalDependencies:
      '@types/node': 22.10.2
      fsevents: 2.3.3
      terser: 5.36.0

  vite@6.0.7(@types/node@22.10.2)(jiti@2.4.2)(terser@5.36.0)(yaml@2.6.1):
    dependencies:
      esbuild: 0.24.2
      postcss: 8.4.49
      rollup: 4.28.0
    optionalDependencies:
      '@types/node': 22.10.2
      fsevents: 2.3.3
      jiti: 2.4.2
      terser: 5.36.0
      yaml: 2.6.1

  vitest@1.0.0(@types/node@20.17.10)(terser@5.36.0):
    dependencies:
      '@vitest/expect': 1.0.0
      '@vitest/runner': 1.0.0
      '@vitest/snapshot': 1.0.0
      '@vitest/spy': 1.0.0
      '@vitest/utils': 1.0.0
      acorn-walk: 8.3.4
      cac: 6.7.14
      chai: 4.5.0
      debug: 4.3.7
      execa: 8.0.1
      local-pkg: 0.5.1
      magic-string: 0.30.14
      pathe: 1.1.2
      picocolors: 1.1.1
      std-env: 3.8.0
      strip-literal: 1.3.0
      tinybench: 2.9.0
      tinypool: 0.8.4
      vite: 5.4.3(@types/node@20.17.10)(terser@5.36.0)
      vite-node: 1.0.0(@types/node@20.17.10)(terser@5.36.0)
      why-is-node-running: 2.3.0
    optionalDependencies:
      '@types/node': 20.17.10
    transitivePeerDependencies:
      - less
      - lightningcss
      - sass
      - sass-embedded
      - stylus
      - sugarss
      - supports-color
      - terser

  vitest@1.0.0(@types/node@22.10.2)(terser@5.36.0):
    dependencies:
      '@vitest/expect': 1.0.0
      '@vitest/runner': 1.0.0
      '@vitest/snapshot': 1.0.0
      '@vitest/spy': 1.0.0
      '@vitest/utils': 1.0.0
      acorn-walk: 8.3.4
      cac: 6.7.14
      chai: 4.5.0
      debug: 4.3.7
      execa: 8.0.1
      local-pkg: 0.5.1
      magic-string: 0.30.14
      pathe: 1.1.2
      picocolors: 1.1.1
      std-env: 3.8.0
      strip-literal: 1.3.0
      tinybench: 2.9.0
      tinypool: 0.8.4
      vite: 5.4.3(@types/node@22.10.2)(terser@5.36.0)
      vite-node: 1.0.0(@types/node@22.10.2)(terser@5.36.0)
      why-is-node-running: 2.3.0
    optionalDependencies:
      '@types/node': 22.10.2
    transitivePeerDependencies:
      - less
      - lightningcss
      - sass
      - sass-embedded
      - stylus
      - sugarss
      - supports-color
      - terser
    optional: true

  watchpack@2.4.1:
    dependencies:
      glob-to-regexp: 0.4.1
      graceful-fs: 4.2.11

  wcwidth@1.0.1:
    dependencies:
      defaults: 1.0.4
    optional: true

  web-ext-option-types@8.3.1: {}

  web-ext-run@0.2.2:
    dependencies:
      '@babel/runtime': 7.24.7
      '@devicefarmer/adbkit': 3.2.6
      bunyan: 1.8.15
      chrome-launcher: 1.1.0
      debounce: 1.2.1
      es6-error: 4.1.1
      firefox-profile: 4.6.0
      fs-extra: 11.2.0
      fx-runner: 1.4.0
      mkdirp: 3.0.1
      multimatch: 6.0.0
      mz: 2.7.0
      node-notifier: 10.0.1
      parse-json: 7.1.1
      promise-toolbox: 0.21.0
      set-value: 4.1.0
      source-map-support: 0.5.21
      strip-bom: 5.0.0
      strip-json-comments: 5.0.1
      tmp: 0.2.3
      update-notifier: 6.0.2
      watchpack: 2.4.1
      ws: 8.18.0
      zip-dir: 2.0.0
    transitivePeerDependencies:
      - bufferutil
      - supports-color
      - utf-8-validate

  webextension-polyfill@0.10.0: {}

  webidl-conversions@4.0.2: {}

  webpack-virtual-modules@0.6.2:
    optional: true

  whatwg-url@7.1.0:
    dependencies:
      lodash.sortby: 4.7.0
      tr46: 1.0.1
      webidl-conversions: 4.0.2

  when@3.7.7: {}

  which-boxed-primitive@1.0.2:
    dependencies:
      is-bigint: 1.0.4
      is-boolean-object: 1.1.2
      is-number-object: 1.0.7
      is-string: 1.0.7
      is-symbol: 1.0.4

  which-builtin-type@1.2.0:
    dependencies:
      call-bind: 1.0.7
      function.prototype.name: 1.1.6
      has-tostringtag: 1.0.2
      is-async-function: 2.0.0
      is-date-object: 1.0.5
      is-finalizationregistry: 1.1.0
      is-generator-function: 1.0.10
      is-regex: 1.2.0
      is-weakref: 1.0.2
      isarray: 2.0.5
      which-boxed-primitive: 1.0.2
      which-collection: 1.0.2
      which-typed-array: 1.1.16

  which-collection@1.0.2:
    dependencies:
      is-map: 2.0.3
      is-set: 2.0.3
      is-weakmap: 2.0.2
      is-weakset: 2.0.3

  which-typed-array@1.1.16:
    dependencies:
      available-typed-arrays: 1.0.7
      call-bind: 1.0.7
      for-each: 0.3.3
      gopd: 1.1.0
      has-tostringtag: 1.0.2

  which@1.2.4:
    dependencies:
      is-absolute: 0.1.7
      isexe: 1.1.2

  which@1.3.1:
    dependencies:
      isexe: 2.0.0

  which@2.0.2:
    dependencies:
      isexe: 2.0.0

  why-is-node-running@2.3.0:
    dependencies:
      siginfo: 2.0.0
      stackback: 0.0.2

  widest-line@4.0.1:
    dependencies:
      string-width: 5.1.2

  widest-line@5.0.0:
    dependencies:
      string-width: 7.2.0

  winreg@0.0.12: {}

  word-wrap@1.2.5: {}

  wrap-ansi@7.0.0:
    dependencies:
      ansi-styles: 4.3.0
      string-width: 4.2.3
      strip-ansi: 6.0.1

  wrap-ansi@8.1.0:
    dependencies:
      ansi-styles: 6.2.1
      string-width: 5.1.2
      strip-ansi: 7.1.0

  wrap-ansi@9.0.0:
    dependencies:
      ansi-styles: 6.2.1
      string-width: 7.2.0
      strip-ansi: 7.1.0

  wrappy@1.0.2: {}

  write-file-atomic@3.0.3:
    dependencies:
      imurmurhash: 0.1.4
      is-typedarray: 1.0.0
      signal-exit: 3.0.7
      typedarray-to-buffer: 3.1.5

  ws@8.18.0: {}

  xdg-basedir@5.1.0: {}

  xml2js@0.5.0:
    dependencies:
      sax: 1.4.1
      xmlbuilder: 11.0.1

  xmlbuilder@11.0.1: {}

  y18n@5.0.8: {}

  yallist@3.1.1: {}

  yaml@2.6.1: {}

  yargs-parser@20.2.9: {}

  yargs@16.2.0:
    dependencies:
      cliui: 7.0.4
      escalade: 3.2.0
      get-caller-file: 2.0.5
      require-directory: 2.1.1
      string-width: 4.2.3
      y18n: 5.0.8
      yargs-parser: 20.2.9

  yocto-queue@0.1.0: {}

  yocto-queue@1.1.1: {}

  zip-dir@2.0.0:
    dependencies:
      async: 3.2.6
      jszip: 3.10.1

  zip-stream@4.1.1:
    dependencies:
      archiver-utils: 3.0.4
      compress-commons: 4.1.2
      readable-stream: 3.6.2

  zod-validation-error@3.4.0(zod@3.23.8):
    dependencies:
      zod: 3.23.8

  zod@3.23.8: {}<|MERGE_RESOLUTION|>--- conflicted
+++ resolved
@@ -10,7 +10,7 @@
     dependencies:
       '@vercel/speed-insights':
         specifier: ^1.1.0
-        version: 1.1.0(next@15.0.3(@babel/core@7.26.0)(react@19.0.0))(react@19.0.0)
+        version: 1.1.0(next@15.0.3(@babel/core@7.26.0)(react-dom@19.0.0(react@19.0.0))(react@19.0.0))(react@19.0.0)
     devDependencies:
       '@biomejs/biome':
         specifier: ^1.9.4
@@ -204,6 +204,9 @@
       preact:
         specifier: ^10.25.1
         version: 10.25.1
+      react-router-dom:
+        specifier: ^5.0.0 || ^6.0.0 || ^7.0.0
+        version: 6.28.0(react-dom@18.2.0(react@18.2.0))(react@18.2.0)
       tsx:
         specifier: ^4.0.0
         version: 4.0.0
@@ -260,22 +263,12 @@
       react-router:
         specifier: ^5.0.0
         version: 5.3.4(react@18.2.0)
-      react-router-dom:
-        specifier: ^5.0.0 || ^6.0.0 || ^7.0.0
-        version: 6.28.0(react-dom@18.2.0(react@18.2.0))(react@18.2.0)
       tailwind-merge:
         specifier: ^2.5.5
         version: 2.5.5
-      terser:
-        specifier: ^5.36.0
-        version: 5.36.0
       tsup:
         specifier: ^8.0.0
-<<<<<<< HEAD
-        version: 8.2.4(jiti@2.4.2)(postcss@8.4.49)(typescript@5.7.3)(yaml@2.6.1)
-=======
-        version: 8.2.4(jiti@1.21.6)(postcss@8.4.49)(tsx@4.0.0)(typescript@5.7.3)(yaml@2.6.1)
->>>>>>> 8a3265aa
+        version: 8.2.4(jiti@2.4.2)(postcss@8.4.49)(tsx@4.0.0)(typescript@5.7.3)(yaml@2.6.1)
       vitest:
         specifier: ^1.0.0
         version: 1.0.0(@types/node@20.17.10)(terser@5.36.0)
@@ -5990,6 +5983,7 @@
     dependencies:
       '@jridgewell/gen-mapping': 0.3.5
       '@jridgewell/trace-mapping': 0.3.25
+    optional: true
 
   '@jridgewell/sourcemap-codec@1.5.0': {}
 
@@ -6557,18 +6551,15 @@
       next: 15.0.3(@babel/core@7.26.0)(babel-plugin-react-compiler@19.0.0-beta-a7bf2bd-20241110)(react-dom@19.0.0-rc.1(react@19.0.0-rc.1))(react@19.0.0-rc.1)
       react: 19.0.0-rc.1
 
+  '@vercel/speed-insights@1.1.0(next@15.0.3(@babel/core@7.26.0)(react-dom@19.0.0(react@19.0.0))(react@19.0.0))(react@19.0.0)':
+    optionalDependencies:
+      next: 15.0.3(@babel/core@7.26.0)(react-dom@19.0.0(react@19.0.0))(react@19.0.0)
+      react: 19.0.0
+
   '@vercel/speed-insights@1.1.0(next@15.0.3(@babel/core@7.26.0)(react-dom@19.0.0-rc-66855b96-20241106(react@19.0.0-rc-66855b96-20241106))(react@19.0.0-rc-66855b96-20241106))(react@19.0.0-rc-66855b96-20241106)':
     optionalDependencies:
       next: 15.0.3(@babel/core@7.26.0)(react-dom@19.0.0-rc-66855b96-20241106(react@19.0.0-rc-66855b96-20241106))(react@19.0.0-rc-66855b96-20241106)
       react: 19.0.0-rc-66855b96-20241106
-
-<<<<<<< HEAD
-  '@vercel/style-guide@6.0.0(eslint@8.57.1)(prettier@3.3.3)(typescript@5.7.3)(vitest@1.0.0(@types/node@22.10.2)(terser@5.36.0))':
-=======
-  '@vercel/speed-insights@1.1.0(next@15.0.3(@babel/core@7.26.0)(react@19.0.0))(react@19.0.0)':
-    optionalDependencies:
-      next: 15.0.3(@babel/core@7.26.0)(react-dom@19.0.0(react@19.0.0))(react@19.0.0)
-      react: 19.0.0
 
   '@vercel/style-guide@6.0.0(eslint@8.57.1)(prettier@3.3.3)(typescript@5.7.3)(vitest@1.0.0(@types/node@20.17.10)(terser@5.36.0))':
     dependencies:
@@ -6578,7 +6569,7 @@
       '@typescript-eslint/eslint-plugin': 7.18.0(@typescript-eslint/parser@7.18.0(eslint@8.57.1)(typescript@5.7.3))(eslint@8.57.1)(typescript@5.7.3)
       '@typescript-eslint/parser': 7.18.0(eslint@8.57.1)(typescript@5.7.3)
       eslint-config-prettier: 9.1.0(eslint@8.57.1)
-      eslint-import-resolver-alias: 1.1.2(eslint-plugin-import@2.31.0(@typescript-eslint/parser@7.18.0(eslint@8.57.1)(typescript@5.7.3))(eslint-import-resolver-typescript@3.7.0)(eslint@8.57.1))
+      eslint-import-resolver-alias: 1.1.2(eslint-plugin-import@2.31.0)
       eslint-import-resolver-typescript: 3.7.0(eslint-plugin-import@2.31.0)(eslint@8.57.1)
       eslint-plugin-eslint-comments: 3.2.0(eslint@8.57.1)
       eslint-plugin-import: 2.31.0(@typescript-eslint/parser@7.18.0(eslint@8.57.1)(typescript@5.7.3))(eslint-import-resolver-typescript@3.7.0)(eslint@8.57.1)
@@ -6603,8 +6594,7 @@
       - supports-color
       - vitest
 
-  '@vercel/style-guide@6.0.0(eslint@8.57.1)(prettier@3.3.3)(typescript@5.7.3)(vitest@1.0.0(@types/node@22.10.2))':
->>>>>>> 8a3265aa
+  '@vercel/style-guide@6.0.0(eslint@8.57.1)(prettier@3.3.3)(typescript@5.7.3)(vitest@1.0.0(@types/node@22.10.2)(terser@5.36.0))':
     dependencies:
       '@babel/core': 7.26.0
       '@babel/eslint-parser': 7.25.9(@babel/core@7.26.0)(eslint@8.57.1)
@@ -7137,7 +7127,8 @@
       color-string: 1.9.1
     optional: true
 
-  commander@2.20.3: {}
+  commander@2.20.3:
+    optional: true
 
   commander@2.9.0:
     dependencies:
@@ -7897,9 +7888,6 @@
     transitivePeerDependencies:
       - supports-color
 
-<<<<<<< HEAD
-  eslint-plugin-vitest@0.3.26(@typescript-eslint/eslint-plugin@7.18.0(@typescript-eslint/parser@7.18.0(eslint@8.57.1)(typescript@5.7.3))(eslint@8.57.1)(typescript@5.7.3))(eslint@8.57.1)(typescript@5.7.3)(vitest@1.0.0(@types/node@22.10.2)(terser@5.36.0)):
-=======
   eslint-plugin-vitest@0.3.26(@typescript-eslint/eslint-plugin@7.18.0(@typescript-eslint/parser@7.18.0(eslint@8.57.1)(typescript@5.7.3))(eslint@8.57.1)(typescript@5.7.3))(eslint@8.57.1)(typescript@5.7.3)(vitest@1.0.0(@types/node@20.17.10)(terser@5.36.0)):
     dependencies:
       '@typescript-eslint/utils': 7.18.0(eslint@8.57.1)(typescript@5.7.3)
@@ -7911,8 +7899,7 @@
       - supports-color
       - typescript
 
-  eslint-plugin-vitest@0.3.26(@typescript-eslint/eslint-plugin@7.18.0(@typescript-eslint/parser@7.18.0(eslint@8.57.1)(typescript@5.7.3))(eslint@8.57.1)(typescript@5.7.3))(eslint@8.57.1)(typescript@5.7.3)(vitest@1.0.0(@types/node@22.10.2)):
->>>>>>> 8a3265aa
+  eslint-plugin-vitest@0.3.26(@typescript-eslint/eslint-plugin@7.18.0(@typescript-eslint/parser@7.18.0(eslint@8.57.1)(typescript@5.7.3))(eslint@8.57.1)(typescript@5.7.3))(eslint@8.57.1)(typescript@5.7.3)(vitest@1.0.0(@types/node@22.10.2)(terser@5.36.0)):
     dependencies:
       '@typescript-eslint/utils': 7.18.0(eslint@8.57.1)(typescript@5.7.3)
       eslint: 8.57.1
@@ -9272,11 +9259,7 @@
     optionalDependencies:
       postcss: 8.4.49
 
-<<<<<<< HEAD
-  postcss-load-config@6.0.1(jiti@2.4.2)(postcss@8.4.49)(yaml@2.6.1):
-=======
-  postcss-load-config@6.0.1(jiti@1.21.6)(postcss@8.4.49)(tsx@4.0.0)(yaml@2.6.1):
->>>>>>> 8a3265aa
+  postcss-load-config@6.0.1(jiti@2.4.2)(postcss@8.4.49)(tsx@4.0.0)(yaml@2.6.1):
     dependencies:
       lilconfig: 3.1.3
     optionalDependencies:
@@ -10076,6 +10059,7 @@
       acorn: 8.14.0
       commander: 2.20.3
       source-map-support: 0.5.21
+    optional: true
 
   text-table@0.2.0: {}
 
@@ -10139,11 +10123,7 @@
 
   tslib@2.8.1: {}
 
-<<<<<<< HEAD
-  tsup@8.2.4(jiti@2.4.2)(postcss@8.4.49)(typescript@5.7.3)(yaml@2.6.1):
-=======
-  tsup@8.2.4(jiti@1.21.6)(postcss@8.4.49)(tsx@4.0.0)(typescript@5.7.3)(yaml@2.6.1):
->>>>>>> 8a3265aa
+  tsup@8.2.4(jiti@2.4.2)(postcss@8.4.49)(tsx@4.0.0)(typescript@5.7.3)(yaml@2.6.1):
     dependencies:
       bundle-require: 5.0.0(esbuild@0.23.1)
       cac: 6.7.14
@@ -10155,11 +10135,7 @@
       globby: 11.1.0
       joycon: 3.1.1
       picocolors: 1.1.1
-<<<<<<< HEAD
-      postcss-load-config: 6.0.1(jiti@2.4.2)(postcss@8.4.49)(yaml@2.6.1)
-=======
-      postcss-load-config: 6.0.1(jiti@1.21.6)(postcss@8.4.49)(tsx@4.0.0)(yaml@2.6.1)
->>>>>>> 8a3265aa
+      postcss-load-config: 6.0.1(jiti@2.4.2)(postcss@8.4.49)(tsx@4.0.0)(yaml@2.6.1)
       resolve-from: 5.0.0
       rollup: 4.28.0
       source-map: 0.8.0-beta.0
