--- conflicted
+++ resolved
@@ -1,8 +1,3 @@
 packages:
-<<<<<<< HEAD
-  - 'extension/**'
-  - 'test/**'
-  - 'sierpinski_test/**'
-=======
   - 'packages/*'
->>>>>>> 0d2b62f7
+  - 'examples/*'